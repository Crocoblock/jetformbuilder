<?php

namespace Jet_Form_Builder\Actions;

// If this file is called directly, abort.
use Jet_Form_Builder\Actions\Types\Base;
use Jet_Form_Builder\Classes\Tools;
use Jet_Form_Builder\Exceptions\Action_Exception;
use Jet_Form_Builder\Exceptions\Condition_Exception;
use Jet_Form_Builder\Exceptions\Gateway_Exception;
use Jet_Form_Builder\Exceptions\Repository_Exception;
use Jet_Form_Builder\Gateways\Gateway_Manager;
use Jet_Form_Builder\Plugin;

if ( ! defined( 'WPINC' ) ) {
	die;
}

/**
 * Define Actions handler class class
 */
class Action_Handler {

<<<<<<< HEAD
	public $form_id = null;
	public $request_data = array();
	public $manager = null;
=======
	public $form_id      = null;
	public $request_data = null;
	public $manager      = null;
>>>>>>> 4d06be83


	public $form_actions = array();
	public $is_ajax      = false;

	/**
	 * Data for actions
	 */
	public $size_all;
	public $current_position;
	public $response_data = array();

	public $context = array();


	/**
	 * Constructor for the class
	 */
	public function __construct() {
	}

	public function get_form_id() {
		return (int) $this->form_id;
	}

	/**
	 * @param $form_id
	 *
	 * @return Action_Handler
	 */
	public function set_form_id( $form_id ) {
		if ( ! $form_id || $form_id === $this->form_id ) {
			return $this;
		}
		$this->form_id = $form_id;
		$this->set_form_actions();

		return $this;
	}

	public function add_request( $request ) {
		$this->request_data = array_merge( $this->request_data, $request );

		return $this;
	}

	/**
	 * Set form actions,
	 * which were saved in form meta
	 *
	 * @return Action_Handler
	 */
	public function set_form_actions() {
		$form_actions = Plugin::instance()->post_type->get_actions( $this->form_id );

		foreach ( $form_actions as $form_action ) {
<<<<<<< HEAD
			try {
				$this->save_form_action( $form_action );
			} catch ( Repository_Exception $exception ) {
=======
			$id         = $form_action['id'];
			$type       = $form_action['type'];
			$settings   = $form_action['settings'][ $type ] ?? $form_action['settings'];
			$conditions = $form_action['conditions'] ?? array();
			$operator   = $form_action['condition_operator'] ?? 'and';

			if ( isset( $available_actions[ $type ] ) ) {
				/** @var Base $action */
				$action = clone $available_actions[ $type ];
				/**
				 * Save action settings to the class field,
				 * it allows to not send action settings
				 * in action hook
				 */
				$action->_id      = $id;
				$action->settings = $settings;
				$action->condition->set_conditions( $conditions );
				$action->condition->set_condition_operator( $operator );

				$this->form_actions[ $id ] = $action;
>>>>>>> 4d06be83
			}
		}

		return $this;
	}

	/**
	 * @param $form_action
	 *
	 * @throws Repository_Exception
	 */
	public function save_form_action( $form_action ) {
		$actions_manager = jet_form_builder()->actions;
		$type            = $form_action['type'];

		$actions_manager->rep_throw_if_undefined( $type );

		$id         = $form_action['id'];
		$settings   = $form_action['settings'][ $type ] ?? $form_action['settings'];
		$conditions = $form_action['conditions'] ?? array();
		$operator   = $form_action['condition_operator'] ?? 'and';

		/** @var Base $action */
		$action = $actions_manager->get_action_clone( $type );

		/**
		 * Save action settings to the class field,
		 * it allows to not send action settings
		 * in action hook
		 */
		$action->_id      = $id;
		$action->settings = $settings;
		$action->condition->set_conditions( $conditions );
		$action->condition->set_condition_operator( $operator );

		$this->form_actions[ $id ] = $action;
	}


	/**
	 * Unregister notification by id
	 *
	 * @param $key
	 *
	 * @return Action_Handler [description]
	 */
	public function unregister_action( $key ) {
		if ( is_numeric( $key ) && isset( $this->form_actions[ $key ] ) ) {
			unset( $this->form_actions[ $key ] );

			return $this;
		}
		foreach ( $this->form_actions as $index => $action ) {
			if ( $key === $action->get_id() ) {
				unset( $this->form_actions[ $index ] );
			}
		}

		return $this;
	}

	/**
	 * Returns all registered notifications
	 *
	 * @return Base[] [description]
	 */
	public function get_all() {
		return $this->form_actions;
	}

	/**
	 * Send form notifications
	 *
	 * @return array [type] [description]
	 * @throws Action_Exception
	 */
	public function do_actions() {

		$this->before_run_actions();
		$this->run_actions();
		$this->after_run_actions();

		return $this->response_data;
	}

	public function before_run_actions() {
		$callbacks = array();

		if ( Plugin::instance()->allow_gateways ) {
			$callbacks[] = array(
				Gateway_Manager::instance(),
				Gateway_Manager::BEFORE_ACTIONS_CALLABLE,
			);
		}

		Tools::run_callbacks(
			apply_filters( 'jet-form-builder/actions/before-send/callbacks', $callbacks ),
			$this
		);
	}

	public function after_run_actions() {
		$callbacks = array();

		if ( Plugin::instance()->allow_gateways ) {
			$callbacks[] = array(
				Gateway_Manager::instance(),
				Gateway_Manager::AFTER_ACTIONS_CALLABLE,
			);
		}

		Tools::run_callbacks(
			apply_filters( 'jet-form-builder/actions/after-send/callbacks', $callbacks ),
			$this
		);

	}

	/**
<<<<<<< HEAD
	 * Doesn't throw an exception if there are no actions
	 *
	 * @return $this
	 * @throws Action_Exception
	 */
	public function soft_run_actions() {
		if ( empty( $this->form_actions ) ) {
			return $this;
		}
		$this->run_actions();

		return $this;
	}

	/**
=======
>>>>>>> 4d06be83
	 * @throws Action_Exception
	 */
	public function run_actions() {
		if ( empty( $this->form_actions ) ) {
			throw new Action_Exception( 'failed', 'Empty actions' );
		}

		$this->size_all = sizeof( $this->form_actions );

		foreach ( $this->form_actions as $index => $action ) {

			$this->current_position = $index;

			/**
			 * Check conditions for action
			 *
			 * @var Base $action
			 */
			try {
				$action->condition->check_all();
			} catch ( Condition_Exception $exception ) {
				continue;
			}
			/**
			 * Process single action
			 */
			$action->do_action( $this->request_data, $this );
		}

	}

	public function get_inserted_post_id( $action_id = 0 ) {
		$default_post_id = absint( $this->response_data['inserted_post_id'] ?? 0 );

		if ( ! $action_id ) {
			return $default_post_id;
		}

		$action_id = absint( $action_id );

		if ( empty( $this->response_data['inserted_posts'] ) ) {
			return $default_post_id;
		}

		foreach ( $this->response_data['inserted_posts'] as $posts ) {
			if ( $action_id === $posts['action_id'] ) {
				return $posts['post_id'];
			}
		}

		return $default_post_id;
	}

	public function add_response( $values ) {
		Plugin::instance()->form_handler->add_response_data( $values );
	}

	public function get_context( $action_slug, $property = '' ) {
		$context = $this->context[ $action_slug ] ?? array();

		return $property ? $context[ $property ] ?? false : $context;
	}

	public function add_context( $action_slug, $context ) {
		$this->context[ $action_slug ] = array_merge( $this->get_context( $action_slug ), $context );

		return $this;
	}

	public function add_context_once( $action_slug, $context ) {
		$action_context = $this->get_context( $action_slug );

		if ( ! $action_context ) {
			$this->add_context( $action_slug, $context );

			return $this;
		}

		foreach ( $context as $name => $value ) {
			if ( isset( $action_context[ $name ] ) ) {
				unset( $context[ $name ] );
			}
		}
		$this->add_context( $action_slug, $context );

		return $this;
	}

	/**
	 * @param $id
	 *
	 * @return false|Base
	 */
	public function get_action_by_id( $id ) {
		return $this->form_actions[ $id ] ?? false;
	}

	/**
	 * @param $slug
	 *
	 * @return false|Base
	 */
	public function get_action_by_slug( $slug ) {
		foreach ( $this->form_actions as $action ) {
			/** @var Base $action */

			if ( $action->get_id() !== $slug ) {
				continue;
			}

			return $action;
		}

		return false;
	}

<<<<<<< HEAD
	public function get_refer() {
		return $this->request_data['__refer'] ?? '';
	}

=======
>>>>>>> 4d06be83

}<|MERGE_RESOLUTION|>--- conflicted
+++ resolved
@@ -21,15 +21,9 @@
  */
 class Action_Handler {
 
-<<<<<<< HEAD
-	public $form_id = null;
+	public $form_id 	 = null;
 	public $request_data = array();
-	public $manager = null;
-=======
-	public $form_id      = null;
-	public $request_data = null;
-	public $manager      = null;
->>>>>>> 4d06be83
+	public $manager 	 = null;
 
 
 	public $form_actions = array();
@@ -86,32 +80,9 @@
 		$form_actions = Plugin::instance()->post_type->get_actions( $this->form_id );
 
 		foreach ( $form_actions as $form_action ) {
-<<<<<<< HEAD
 			try {
 				$this->save_form_action( $form_action );
 			} catch ( Repository_Exception $exception ) {
-=======
-			$id         = $form_action['id'];
-			$type       = $form_action['type'];
-			$settings   = $form_action['settings'][ $type ] ?? $form_action['settings'];
-			$conditions = $form_action['conditions'] ?? array();
-			$operator   = $form_action['condition_operator'] ?? 'and';
-
-			if ( isset( $available_actions[ $type ] ) ) {
-				/** @var Base $action */
-				$action = clone $available_actions[ $type ];
-				/**
-				 * Save action settings to the class field,
-				 * it allows to not send action settings
-				 * in action hook
-				 */
-				$action->_id      = $id;
-				$action->settings = $settings;
-				$action->condition->set_conditions( $conditions );
-				$action->condition->set_condition_operator( $operator );
-
-				$this->form_actions[ $id ] = $action;
->>>>>>> 4d06be83
 			}
 		}
 
@@ -231,7 +202,6 @@
 	}
 
 	/**
-<<<<<<< HEAD
 	 * Doesn't throw an exception if there are no actions
 	 *
 	 * @return $this
@@ -247,8 +217,6 @@
 	}
 
 	/**
-=======
->>>>>>> 4d06be83
 	 * @throws Action_Exception
 	 */
 	public function run_actions() {
@@ -365,12 +333,9 @@
 		return false;
 	}
 
-<<<<<<< HEAD
 	public function get_refer() {
 		return $this->request_data['__refer'] ?? '';
 	}
 
-=======
->>>>>>> 4d06be83
 
 }