--- conflicted
+++ resolved
@@ -64,7 +64,6 @@
 	document.addEventListener( name, func );
 };
 
-<<<<<<< HEAD
 function getSemVerFunc( operator ) {
 	switch ( operator ) {
 		case '>':
@@ -75,21 +74,6 @@
 			return semverLt;
 		case '<=':
 			return semverLte;
-=======
-export function versionCompare( version1, version2, operator ) {
-	if ( 'string' === typeof version1 ) {
-		version1 = + (
-			version1.split( '.' ).join( '' )
-		);
-	}
-	if ( 'string' === typeof version2 ) {
-		version2 = + (
-			version2.split( '.' ).join( '' )
-		);
-	}
-	if ( 0 >= version1 || 0 >= version2 ) {
-		throw new Error( 'Invalid arguments: version1 or version2' );
->>>>>>> a063ee6e
 	}
 
 	return () => false;
@@ -171,13 +155,9 @@
 			if ( 'object' === typeof itemClass ) {
 				for ( const itemClassKey in itemClass ) {
 					if ( itemClass[ itemClassKey ] ) {
-<<<<<<< HEAD
-						result.push( ( itemClassKey + "" ).trim() )
-=======
 						result.push( (
 							itemClassKey + ''
 						).trim() );
->>>>>>> a063ee6e
 					}
 				}
 			}
