<?php

namespace Jet_Form_Builder\Blocks\Types;

use Jet_Form_Builder\Blocks\Module;
use Jet_Form_Builder\Blocks\Render\Media_Field_Render;
use Jet_Form_Builder\Classes\Tools;
use Jet_Form_Builder\Plugin;

// If this file is called directly, abort.
if ( ! defined( 'WPINC' ) ) {
	die;
}

/**
 * Define Text field block class
 */
class Media_Field extends Base {

	const HANDLE       = 'jet-fb-media-field';
	const RESTRICTIONS = self::HANDLE . '-restrictions';

	protected $value_format    = 'url';
	protected $max_files       = 1;
	protected $max_size        = 1;
	protected $max_size_format = '';

	/**
	 * Returns block name
	 *
	 * @return [type] [description]
	 */
	public function get_name() {
		return 'media-field';
	}

	public function get_field_name( $name = '' ) {
		$max_files = absint( $this->block_attrs['max_files'] ?? 1 );

		$suffix = '';
		if ( 1 < $max_files ) {
			$suffix = '[]';
		}

		return ( parent::get_field_name() . $suffix );
	}

	public function set_block_data( $attributes, $content = null, $wp_block = null ) {
		parent::set_block_data( $attributes, $content, $wp_block );

		$this->set_value_format();
		$this->set_max_files();
		$this->set_max_size();
	}

	protected function parse_preset( $preset ): array {
		if ( empty( $preset ) ) {
			return array();
		}

		if ( ! $this->is_both_format() ) {
			// is value format wrong
			if ( ! is_string( $preset ) && ! is_numeric( $preset ) ) {
				return array();
			}
			$preset = (string) $preset;

			return explode( ',', str_replace( ', ', ',', $preset ) );
		}

		// is it multiple media
		$response = isset( $preset['id'] ) ? array( $preset ) : $preset;

		return is_array( $response ) ? $response : array( $response );
	}

	public function expected_preset_type(): array {
		return array( self::PRESET_EXACTLY );
	}

	public function get_default_from_preset( $attributes = array() ): array {
		$preset = parent::get_default_from_preset( $attributes );
		$value  = $this->parse_preset( $preset );
		$files  = array();

		foreach ( $value as $item ) {
			switch ( $this->get_value_format() ) {
				case 'id':
					$files[] = array(
						'url' => wp_get_attachment_url( $item ),
						'id'  => $item,
					);
					break;

				case 'both':
					if ( is_array( $item ) && isset( $item['url'] ) && isset( $item['id'] ) ) {
						$files[] = array(
							'url' => $item['url'],
							'id'  => $item['id'],
						);
					}
					break;
				default:
					$files[] = array(
						'url' => $item,
					);
					break;
			}
		}

		return $files;
	}

	public function register_block_type() {
		parent::register_block_type();

		add_action( 'wp_enqueue_scripts', array( $this, 'register_scripts' ) );

		/**
		 * @link https://github.com/Crocoblock/issues-tracker/issues/1542
		 */
		add_action( 'jet_plugins/frontend/register_scripts', array( $this, 'register_scripts' ) );
	}

	public function register_scripts() {
		$script_asset = require_once jet_form_builder()->plugin_dir(
			'assets/js/frontend/media.field.asset.php'
		);

		if ( true === $script_asset ) {
			return;
		}

		array_push(
			$script_asset['dependencies'],
			Module::MAIN_SCRIPT_HANDLE,
			'jet-form-builder-sortable'
		);

		wp_register_script(
			'jet-form-builder-sortable',
			Plugin::instance()->plugin_url( 'assets/lib/jquery-sortable/sortable.js' ),
			array(),
			Plugin::instance()->get_version(),
			true
		);
		// todo: refactor with new way of assets loading
		wp_register_script(
			self::HANDLE,
<<<<<<< HEAD
			Plugin::instance()->plugin_url( 'assets/build/frontend/media.field.js' ),
			array(
				Module::MAIN_SCRIPT_HANDLE,
				'jet-form-builder-sortable',
			),
			Plugin::instance()->get_version(),
			true
		);
		// todo: refactor with new way of assets loading
		wp_register_script(
			self::RESTRICTIONS,
			Plugin::instance()->plugin_url( 'assets/build/frontend/media.field.restrictions.js' ),
			array(
				\JFB_Modules\Validation\Module::HANDLE,
			),
			Plugin::instance()->get_version(),
=======
			Plugin::instance()->plugin_url( 'assets/js/frontend/media.field.js' ),
			$script_asset['dependencies'],
			$script_asset['version'],
			true
		);

		$script_asset = require_once jet_form_builder()->plugin_dir(
			'assets/js/frontend/media.field.restrictions.asset.php'
		);

		array_push(
			$script_asset['dependencies'],
			\JFB_Modules\Validation\Module::HANDLE
		);

		wp_register_script(
			self::RESTRICTIONS,
			Plugin::instance()->plugin_url( 'assets/js/frontend/media.field.restrictions.js' ),
			$script_asset['dependencies'],
			$script_asset['version'],
>>>>>>> 51e4ab11
			true
		);
	}

	/**
	 * Returns current block render instatnce
	 *
	 * @param null $wp_block
	 *
	 * @return string
	 */
	public function get_block_renderer( $wp_block = null ) {
		$render = ( new Media_Field_Render( $this ) )->render();

		if ( Tools::is_editor() ) {
			return $render;
		}

		wp_enqueue_script( self::HANDLE );

		/** @var \JFB_Modules\Validation\Module $module */
		/** @noinspection PhpUnhandledExceptionInspection */
		$module = jet_form_builder()->module( 'validation' );

		if ( $module->is_advanced( $this->block_attrs ) ) {
			wp_enqueue_script( self::RESTRICTIONS );
		}

		return $render;
	}

	public function get_max_size_message(): string {
		$on_empty = 'Maximum file size: %max_size%';
		$message  = $this->block_attrs['validation']['messages']['max_size'] ?? $on_empty;

		if ( empty( $message ) ) {
			$message = $on_empty;
		}

		return str_replace( '%max_size%', size_format( $this->get_max_size() ), $message );
	}

	public function block_data( $editor, $handle ) {
		wp_localize_script(
			$handle,
			'jetFormMediaFieldData',
			array(
				'mime_types' => Tools::get_allowed_mimes_list_for_js(),
			)
		);
	}

	public function get_value_format(): string {
		return $this->value_format;
	}

	public function get_max_files(): int {
		return $this->max_files;
	}

	public function is_both_format(): bool {
		return 'both' === $this->value_format;
	}

	/**
	 * @return int
	 */
	public function get_max_size(): int {
		return $this->max_size;
	}

	protected function set_max_size() {
		$size_in_mb = $this->block_attrs['max_size'] ?? false;

		if ( ! is_numeric( $size_in_mb ) ) {
			$this->max_size = wp_max_upload_size();

			return;
		}

		$this->max_size = ( MB_IN_BYTES * $size_in_mb );
	}

	protected function set_value_format() {
		if ( ! empty( $this->block_attrs['insert_attachment'] ) ) {
			$this->value_format = $this->block_attrs['value_format'] ?? 'url';
		}
	}

	protected function set_max_files() {
		$max_files = $this->block_attrs['max_files'] ?? 1;

		$this->max_files = empty( $max_files ) ? 1 : (int) $max_files;
	}


}<|MERGE_RESOLUTION|>--- conflicted
+++ resolved
@@ -124,7 +124,7 @@
 
 	public function register_scripts() {
 		$script_asset = require_once jet_form_builder()->plugin_dir(
-			'assets/js/frontend/media.field.asset.php'
+			'assets/build/frontend/media.field.asset.php'
 		);
 
 		if ( true === $script_asset ) {
@@ -144,48 +144,28 @@
 			Plugin::instance()->get_version(),
 			true
 		);
-		// todo: refactor with new way of assets loading
 		wp_register_script(
 			self::HANDLE,
-<<<<<<< HEAD
 			Plugin::instance()->plugin_url( 'assets/build/frontend/media.field.js' ),
-			array(
-				Module::MAIN_SCRIPT_HANDLE,
-				'jet-form-builder-sortable',
-			),
-			Plugin::instance()->get_version(),
+			$script_asset['dependencies'],
+			$script_asset['version'],
 			true
 		);
-		// todo: refactor with new way of assets loading
+
+		$script_asset = require_once jet_form_builder()->plugin_dir(
+			'assets/build/frontend/media.field.restrictions.asset.php'
+		);
+
+		array_push(
+			$script_asset['dependencies'],
+			\JFB_Modules\Validation\Module::HANDLE
+		);
+
 		wp_register_script(
 			self::RESTRICTIONS,
 			Plugin::instance()->plugin_url( 'assets/build/frontend/media.field.restrictions.js' ),
-			array(
-				\JFB_Modules\Validation\Module::HANDLE,
-			),
-			Plugin::instance()->get_version(),
-=======
-			Plugin::instance()->plugin_url( 'assets/js/frontend/media.field.js' ),
 			$script_asset['dependencies'],
 			$script_asset['version'],
-			true
-		);
-
-		$script_asset = require_once jet_form_builder()->plugin_dir(
-			'assets/js/frontend/media.field.restrictions.asset.php'
-		);
-
-		array_push(
-			$script_asset['dependencies'],
-			\JFB_Modules\Validation\Module::HANDLE
-		);
-
-		wp_register_script(
-			self::RESTRICTIONS,
-			Plugin::instance()->plugin_url( 'assets/js/frontend/media.field.restrictions.js' ),
-			$script_asset['dependencies'],
-			$script_asset['version'],
->>>>>>> 51e4ab11
 			true
 		);
 	}
