<?php

namespace Jet_Form_Builder\Actions\Types;

// If this file is called directly, abort.
use Jet_Form_Builder\Actions\Action_Handler;
use Jet_Form_Builder\Classes\Http\Http_Tools;
use Jet_Form_Builder\Classes\Macros_Parser;
use Jet_Form_Builder\Classes\Resources\Media_Block_Value;
use Jet_Form_Builder\Classes\Resources\Uploaded_File_Path;
use Jet_Form_Builder\Classes\Tools;
use Jet_Form_Builder\Dev_Mode;
use Jet_Form_Builder\Exceptions\Action_Exception;
use Jet_Form_Builder\Request\Request_Tools;

if ( ! defined( 'WPINC' ) ) {
	die;
}

<<<<<<< HEAD
=======

>>>>>>> 22dbbe12
/**
 * Define Base_Type class
 */
class Send_Email extends Base {

	private $content_type;

	public function get_name() {
		return __( 'Send Email', 'jet-form-builder' );
	}

	public function get_id() {
		return 'send_email';
	}

	public function self_script_name() {
		return 'jetFormEmailData';
	}

	public function editor_labels() {
		return array(
			'mail_to'          => __( 'Mail To:', 'jet-form-builder' ),
			'custom_email'     => __( 'Email Address:', 'jet-form-builder' ),
			'from_field'       => __( 'From Field:', 'jet-form-builder' ),
			'reply_to'         => __( 'Reply To:', 'jet-form-builder' ),
			'reply_to_email'   => __( 'Reply to Email Address:', 'jet-form-builder' ),
			'reply_from_field' => __( 'Reply To Email From Field:', 'jet-form-builder' ),
			'subject'          => __( 'Subject:', 'jet-form-builder' ),
			'from_name'        => __( 'From Name:', 'jet-form-builder' ),
			'from_address'     => __( 'From Email Address:', 'jet-form-builder' ),
			'content_type'     => __( 'Content type:', 'jet-form-builder' ),
			'disable_format'   => __( 'Disable Auto-Formatting', 'jet-form-builder' ),
			'content'          => __( 'Content:', 'jet-form-builder' ),
			'attachments'      => __( 'Attachments:', 'jet-form-builder' ),
			'add_attachment'   => __( 'Add form field with attachment', 'jet-form-builder' ),
		);
	}

	public function editor_labels_help() {
		return array(
			'custom_email'   => __(
				'To apply multiple mailing addresses, separate them with commas',
				'jet-form-builder'
			),
			'from_field'     => __(
				'To apply multiple mailing addresses, you can select a "Checkbox Field" 
				or a "Select field" with enabled "Is multiple" option.',
				'jet-form-builder'
			),
			'disable_format' => __(
				'By default, each new line in the email content field is changed 
to a separate paragraph element. And each link turns into a clickable hyperlink. 
To prevent this, enable this option.',
				'jet-form-builder'
			)
		);
	}

	public function action_attributes() {
		return array(
			'mail_to'          => array(
				'default' => '',
			),
			'custom_email'     => array(
				'default' => '',
			),
			'from_field'       => array(
				'default' => '',
			),
			'reply_to'         => array(
				'default' => '',
			),
			'reply_to_email'   => array(
				'default' => '',
			),
			'reply_from_field' => array(
				'default' => '',
			),
			'subject'          => array(
				'default' => '',
				'path'    => 'email/subject',
			),
			'from_name'        => array(
				'default' => '',
				'path'    => 'email/from_name',
			),
			'from_address'     => array(
				'default' => '',
				'path'    => 'email/from_address',
			),
			'content_type'     => array(
				'default' => '',
				'path'    => 'email/content_type',
			),
			'content'          => array(
				'default' => '',
				'path'    => 'email/content',
			),
		);
	}

	/**
	 * Regsiter custom action data for the editor
	 *
	 * @return [type] [description]
	 */
	public function action_data() {
		return array(
			'mailTo'       => Tools::with_placeholder(
				array(
					array(
						'value' => 'admin',
						'label' => __( 'Admin email', 'jet-form-builder' ),
					),
					array(
						'value' => 'form',
						'label' => __( 'Email from submitted form field', 'jet-form-builder' ),
					),
					array(
						'value' => 'custom',
						'label' => __( 'Custom email', 'jet-form-builder' ),
					),
				)
			),
			'replyTo'      => Tools::with_placeholder(
				array(
					array(
						'value' => 'form',
						'label' => __( 'Email from submitted form field', 'jet-form-builder' ),
					),
					array(
						'value' => 'custom',
						'label' => __( 'Custom email', 'jet-form-builder' ),
					),
				)
			),
			'content_type' => Tools::with_placeholder(
				array(
					array(
						'value' => 'text/plain',
						'label' => __( 'Plain text', 'jet-form-builder' ),
					),
					array(
						'value' => 'text/html',
						'label' => __( 'HTML', 'jet-form-builder' ),
					),
				)
			),
			'customMacros' => apply_filters( 'jet-form-builder/actions/send-email/custom-macros', false ),
		);
	}

	/**
	 * @param array $request
	 * @param Action_Handler $handler
	 *
	 * @return mixed|void
	 * @throws Action_Exception
	 */
	public function do_action( array $request, Action_Handler $handler ) {
		$mail_to     = ! empty( $this->settings['mail_to'] ) ? $this->settings['mail_to'] : 'admin';
		$reply_to    = ! empty( $this->settings['reply_to'] ) ? $this->settings['reply_to'] : 'form';
		$email       = false;
		$reply_email = false;

		switch ( $mail_to ) {
			case 'form':
				$field = ! empty( $this->settings['from_field'] ) ? $this->settings['from_field'] : '';

				if ( $field && ! empty( $request[ $field ] ) ) {
					$email = $request[ $field ];
				}

				break;

			case 'custom':
				$email = ! empty( $this->settings['custom_email'] ) ? $this->settings['custom_email'] : '';
				break;

			case 'admin':
			default:
				$email = get_option( 'admin_email' );
				break;
		}

		switch ( $reply_to ) {

			case 'form':
				$field = ! empty( $this->settings['reply_from_field'] ) ? $this->settings['reply_from_field'] : '';

				if ( $field && ! empty( $request[ $field ] ) ) {
					$this->settings['reply_email'] = $request[ $field ];
				}

				break;

			case 'custom':
				$this->settings['reply_email'] = ! empty( $this->settings['reply_to_email'] ) ? $this->settings['reply_to_email'] : '';
				break;
		}

		if ( ! is_array( $email ) ) {
			$email = explode( ',', $email );
		}

		foreach ( $email as $value ) {
			$value = trim( $value );

			if ( ! $value || ! is_email( $value ) ) {
				throw new Action_Exception( 'invalid_email' );
			}
		}

		$subject = ! empty( $this->settings['subject'] ) ? $this->settings['subject'] : sprintf(
			__( 'Form on %s Submitted', 'jet-form-builder' ),
			home_url( '' )
		);

		$message = ! empty( $this->settings['content'] ) ? apply_filters( 'jet-form-builder/send-email/message_content', $this->settings['content'], $this ) : '';

		$this->send_mail( $email, $subject, $message );
	}


	/**
	 * Send the email
	 *
	 * The To address to send to.
	 *
	 * @param $to
	 *
	 * The subject line of the email to send.
	 * @param $subject
	 *
	 * The body of the email to send.
	 * @param $message
	 *
	 * @return void
	 * @throws Action_Exception
	 */
	public function send_mail( $to, $subject, $message ) {

		/**
		 * Hooks before the email is sent
		 */
		$this->send_before();
		do_action( 'jet-form-builder/send-email/send-before', $this );

		$content_type = $this->get_content_type();
		$subject      = jet_fb_parse_macro( $subject );
		$message      = jet_fb_parse_macro( $message );
		$message      = do_shortcode( $message );

		if ( 'text/html' === $content_type && empty( $this->settings['disable_format'] ) ) {
			$message = make_clickable( wpautop( $message ) );
		}

		$message = str_replace( '&#038;', '&amp;', $message );
		$message = stripcslashes( $message );

		if ( Dev_Mode\Manager::instance()->active() ) {
			add_action(
				'wp_mail_failed',
				function ( \WP_Error $wp_error ) {
					new Action_Exception( 'failed', $wp_error->get_error_message(), $wp_error->get_error_data() );
				}
			);
		}

		$sent = wp_mail(
			$to,
			$subject,
			$message,
			$this->get_headers(),
			$this->get_attachments()
		);

		if ( ! $sent ) {
			throw new Action_Exception(
				'failed',
				array(
					'to'      => $to,
					'subject' => $subject,
					'message' => $message,
					'headers' => $this->get_headers(),
				)
			);
		}

		/**
		 * Hooks after the email is sent
		 *
		 * @since 2.1
		 */
		$this->send_after();
		do_action( 'jet-form-builder/send-email/send-after', $this );
	}


	/**
	 * Get the email headers
	 *
	 * @since 2.1
	 */
	public function get_headers(): string {
		$headers = "From: {$this->get_from_name()} <{$this->get_from_address()}>\r\n";
		$headers .= "Reply-To: {$this->get_reply_to()}\r\n";
		$headers .= "Content-Type: {$this->get_content_type()}; charset=utf-8\r\n";

		return apply_filters( 'jet-form-builder/send-email/headers', $headers, $this );
	}

	public function get_attachments(): array {
		$fields      = $this->settings['attachments'] ?? array();
		$attachments = array();

		foreach ( $fields as $field ) {
			$value = Request_Tools::get_file( $field );

			if ( ! $value ) {
				continue;
			}

			array_push(
				$attachments,
				...explode( ',', $value->get_attachment_file() )
			);
		}

		return $attachments;
	}

	/**
	 * Add filters / actions before the email is sent
	 *
	 * @since 2.1
	 */
	public function send_before() {
		add_filter( 'wp_mail_from', array( $this, 'get_from_address' ) );
		add_filter( 'wp_mail_from_name', array( $this, 'get_from_name' ) );
		add_filter( 'wp_mail_content_type', array( $this, 'get_content_type' ) );
	}

	/**
	 * Remove filters / actions after the email is sent
	 *
	 * @since 2.1
	 */
	public function send_after() {
		remove_filter( 'wp_mail_from', array( $this, 'get_from_address' ) );
		remove_filter( 'wp_mail_from_name', array( $this, 'get_from_name' ) );
		remove_filter( 'wp_mail_content_type', array( $this, 'get_content_type' ) );

		// Reset heading to an empty string
		$this->heading = '';
	}

	/**
	 * Get the email from name
	 */
	public function get_from_name() {
		$name = ! empty( $this->settings['from_name'] ) ? $this->settings['from_name'] : Tools::get_site_name();
		$name = jet_fb_parse_macro( $name );

		return apply_filters( 'jet-form-builder/send-email/from-name', $name, $this );
	}

	/**
	 * Returns e-mail address to set into Reply-to email header
	 *
	 * @return [type] [description]
	 */
	public function get_reply_to() {

		$address = ! empty( $this->settings['reply_email'] ) ? $this->settings['reply_email'] : '';
		$address = jet_fb_parse_macro( $address );

		if ( empty( $address ) || ! is_email( $address ) ) {
			$address = 'noreply@' . Http_Tools::get_site_host();
		}

		return apply_filters( 'jet-form-builder/send-email/reply-to', $address, $this );

	}

	/**
	 * Get the email from address
	 */
	public function get_from_address() {

		$address = ! empty( $this->settings['from_address'] ) ? $this->settings['from_address'] : '';
		$address = jet_fb_parse_macro( $address );

		if ( empty( $address ) || ! is_email( $address ) ) {
			$address = get_option( 'admin_email' );
		}

		return apply_filters( 'jet-form-builder/send-email/from-address', $address, $this );
	}

	public function is_html(): bool {
		return 'text/html' === $this->get_content_type();
	}

	/**
	 * Get the email content type
	 */
	public function get_content_type(): string {
		if ( $this->content_type ) {
			return $this->content_type;
		}

		$type = $this->settings['content_type'] ?? 'text/html';
		$type = empty( $type ) ? 'text/html' : $type;

		$this->content_type = apply_filters( 'jet-form-builder/send-email/content-type', $type, $this );

		return $this->content_type;
	}

}

add_action(
	'jet-form-builder/actions/register',
	function () {
		if ( ! class_exists( '\Jet_Form_Builder\Actions\Send_Email_Hooks' ) ) {
			return;
		}
		remove_action(
			'jet-form-builder/send-email/send-before',
			array( \Jet_Form_Builder\Actions\Send_Email_Hooks::class, 'content_unslash' )
		);
	}
);<|MERGE_RESOLUTION|>--- conflicted
+++ resolved
@@ -17,10 +17,6 @@
 	die;
 }
 
-<<<<<<< HEAD
-=======
-
->>>>>>> 22dbbe12
 /**
  * Define Base_Type class
  */
@@ -441,17 +437,4 @@
 		return $this->content_type;
 	}
 
-}
-
-add_action(
-	'jet-form-builder/actions/register',
-	function () {
-		if ( ! class_exists( '\Jet_Form_Builder\Actions\Send_Email_Hooks' ) ) {
-			return;
-		}
-		remove_action(
-			'jet-form-builder/send-email/send-before',
-			array( \Jet_Form_Builder\Actions\Send_Email_Hooks::class, 'content_unslash' )
-		);
-	}
-);+}