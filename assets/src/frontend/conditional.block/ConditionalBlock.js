import ConditionsBlockList from './ConditionsBlockList';

const {
	      doAction,
      } = JetPlugins.hooks;
const {
	      ReactiveVar,
      } = JetFormBuilderAbstract;
const {
	      validateInputsAll,
      } = JetFormBuilderFunctions;

const __reInited = new WeakSet();

function ConditionalBlock( node, observable ) {
	this.node           = node;
	node.jfbConditional = this;
	/**
	 * @type {Observable}
	 */
	this.root = observable;
	this.isObserved = false;

	/**
	 * @type {ConditionsBlockList}
	 */
	this.list = null;

	/**
	 * @type {string | Object}
	 */
	this.function = null;
	this.settings = null;

	/**
	 * @type {PageState}
	 */
	this.page = null;

	/**
	 * @type {MultiStepState}
	 */
	this.multistep = null;

	/**
	 * @type {Node}
	 */
	this.comment = null;

	/**
	 * @type {InputData[]}
	 */
	this.inputs = [];

	this.isRight = new ReactiveVar( null );
	this.isRight.make();

	this.setConditions();
	this.setInputs();
	this.setFunction();

	if ( !window?.JetFormBuilderSettings?.devmode ) {
		delete this.node.dataset.jfbConditional;
		delete this.node.dataset.jfbFunc;
	}

	doAction( 'jet.fb.conditional.init', this );
}

ConditionalBlock.prototype = {
	setConditions() {
		const { jfbConditional } = this.node.dataset;

		this.list       = new ConditionsBlockList( jfbConditional, this.root );
		this.list.block = this;

		this.list.onChangeRelated = () => {
			this.isRight.current = this.list.getResult();
		};
	},
	setInputs() {
		this.inputs = Array.from(
			this.node.querySelectorAll( '[data-jfb-sync]' ),
		).map(
			item => item.jfbSync,
		).filter(
			item => item,
		);
	},
	insertComment() {
		if ( !this.settings?.dom ) {
			return;
		}

		this.comment = document.createComment( '' );

		// insert comment after conditional block
		this.node.parentElement.insertBefore(
			this.comment,
			this.node.nextSibling,
		);
	},
	observe() {
		if ( this.isObserved ) {
			return;
		}
		this.isObserved = true;
		this.insertComment();

		this.isRight.watch( () => this.runFunction() );
		this.isRight.watch( () => this.validateInputs() );
		this.list.observe();
	},
	runFunction() {
		const result = this.isRight.current;

		switch ( this.function ) {
			case 'show':
				this.showBlock( result );
				break;
			case 'hide':
				this.showBlock( !result );
				break;
			case 'disable':
				this.disableBlock( result );
				break;
			default:
				doAction(
					'jet.fb.conditional.block.runFunction',
					this.function,
					result,
					this,
				);
				break;

		}
	},
	/**
	 * Compatibility with Save Progress
	 * @since 3.0.1 https://github.com/Crocoblock/issues-tracker/issues/2480
	 *
	 * @see https://github.com/Crocoblock/issues-tracker/issues/1553
	 */
	validateInputs() {
		setTimeout( () => {
			validateInputsAll( this.inputs, true ).
				then( () => {} ).
				catch( () => {} );
		} );
	},
	showBlock( result ) {
		this.node.classList.remove( 'jet-form-builder--hidden' );

		if ( this.settings?.dom ) {
			this.showBlockDom( result );
			if (result) {
				requestAnimationFrame(() => this.reinitChildren());
			}
			const event = new CustomEvent('jet-form-builder/conditional-block/block-toggle-hidden-dom', {
				detail: {
					block: this.node,
					result: result
				},
			});
			document.dispatchEvent(event);

			return;
		}
		this.node.style.display = result ? 'block' : 'none';

		if (result) {
			requestAnimationFrame(() => this.reinitChildren());
		}
	},
	showBlockDom( result ) {
		const inputsList = this.root.dataInputs;

		if ( !result ) {
			this.node.remove();

			this.reCalculateFields( inputsList );

			return;
		}
		this.comment.parentElement.insertBefore( this.node, this.comment );

		this.reCalculateFields( inputsList );
	},
	disableBlock( result ) {
		this.node.disabled = result;
	},
	setFunction() {
		this.function = this.node.dataset.jfbFunc;

		let parsed;
		try {
			parsed = JSON.parse( this.function );
		}
		catch ( error ) {
			return;
		}
		const [ [ name, settings ] ] = Object.entries( parsed );

		this.function = name;
		this.settings = settings;
	},
<<<<<<< HEAD
	reinitChildren() {
		const root = this.root;
		const scope = this.node;

		const nodes = scope.querySelectorAll('[data-jfb-conditional][data-jfb-func]');
		nodes.forEach((node) => {
			if (node.jfbConditional || __reInited.has(node)) {
				return;
			}
			try {
				const child = new ConditionalBlock(node, root);
				child.observe();
				child.isRight.current = child.list.getResult();
				__reInited.add(node);
			} catch (e) {
				if (console && console.warn) {
					console.warn('reinitChildren: init failed', e, node);
				}
			}
		});
=======
	/**
	 * Recalculation of formulas
	 * @param {Object} inputsList - List of fields
	 */
	reCalculateFields( inputsList ) {
		// Get only fields that are in the current block
		const affectedFields = this.getAffectedFields( inputsList );

		// Cache for visibility checks
		const visibilityCache = new Map();

		affectedFields.forEach( key => {
			if ( inputsList[key] && inputsList[key].formula ) {
				const fieldNode = inputsList[key].nodes?.[0];

				// Use cache for visibility checks
				let shouldRecalculate = false;
				if ( fieldNode ) {
					const cacheKey = fieldNode;
					if ( !visibilityCache.has( cacheKey ) ) {
						const isVisible = this.isFieldVisible( fieldNode );
						const isInDOM   = document.contains( fieldNode );
						visibilityCache.set( cacheKey, isVisible || isInDOM );
					}
					shouldRecalculate = visibilityCache.get( cacheKey );
				}

				if ( shouldRecalculate ) {
					try {
						inputsList[key].reCalculateFormula();
					} catch ( error ) {
						console.warn( `Error recalculating formula for field ${key}:`, error );
					}
				}
			}
		} );
	},
	/**
	 * Checks if field is visible on the page
	 * @param {HTMLElement} fieldNode - DOM element of the field
	 * @returns {boolean} - true if field is visible
	 */
	isFieldVisible( fieldNode ) {
		if ( ! fieldNode ) return false;

		// Check if element is in DOM
		if ( ! document.contains( fieldNode ) ) return false;

		// Check visibility styles
		const computedStyle = window.getComputedStyle( fieldNode );

		if ( 'none' === computedStyle.display || 'hidden' === computedStyle.visibility ) {
			return false;
		}

		// Check if element is not hidden by parent elements
		let parent = fieldNode.parentElement;

		while ( parent && parent !== document.body ) {
			const parentStyle = window.getComputedStyle( parent );
			if ( 'none' === parentStyle.display || 'hidden' === parentStyle.visibility ) {
				return false;
			}
			parent = parent.parentElement;
		}

		return true;
	},
	/**
	 * Gets list of fields affected by current conditional block
	 * @param {Object} inputsList - List of all fields
	 * @returns {Array} - Array of affected field keys
	 */
	getAffectedFields( inputsList ) {
		const affectedFields = [];

		// Get all fields inside current block
		const blockFields     = Array.from( this.node.querySelectorAll( '[data-jfb-sync]' ) );
		const blockFieldNames = new Set();

		// Collect field names inside block
		blockFields.forEach( fieldNode => {
			const fieldName = fieldNode.getAttribute( 'name' );

			if ( fieldName ) {
				blockFieldNames.add( fieldName );
			}
		} );

		Object.keys( inputsList ).forEach( key => {
			const field = inputsList[key];

			if ( ! field || ! field.formula ) return;

			const fieldNode = field.nodes?.[0];
			let shouldRecalculate = false;

			// 1. Field is inside the block
			if ( fieldNode && blockFields.includes( fieldNode ) ) {
				shouldRecalculate = true;
			}

			// 2. Field depends on fields inside block (check formula)
			if ( ! shouldRecalculate && field.formula ) {
				blockFieldNames.forEach( blockFieldName => {
					if ( field.formula.includes( `%${blockFieldName}%` ) ) {
						shouldRecalculate = true;
					}
				} );
			}

			if ( shouldRecalculate ) {
				affectedFields.push( key );
			}
		} );

		return affectedFields;
>>>>>>> c4e14cdd
	},
};

export default ConditionalBlock;<|MERGE_RESOLUTION|>--- conflicted
+++ resolved
@@ -204,7 +204,6 @@
 		this.function = name;
 		this.settings = settings;
 	},
-<<<<<<< HEAD
 	reinitChildren() {
 		const root = this.root;
 		const scope = this.node;
@@ -225,7 +224,7 @@
 				}
 			}
 		});
-=======
+	},
 	/**
 	 * Recalculation of formulas
 	 * @param {Object} inputsList - List of fields
@@ -343,7 +342,6 @@
 		} );
 
 		return affectedFields;
->>>>>>> c4e14cdd
 	},
 };
 
