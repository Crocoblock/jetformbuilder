<?php
/**
 * Column-layout field template
 *
 * @var $template
 * @var $label
 * @var $desc
 * @var Base $this
 */

use Jet_Form_Builder\Blocks\Render\Base;
use Jet_Form_Builder\Classes\Tools;

//phpcs:disable WordPress.Security.EscapeOutput.OutputNotEscaped

/*
 * We return the prepared field template.
 * Each of the listed variables is validated in separate files.
 *
 * $label    - './field-label.php'
 * $desc     - './field-description.php'
 * $template - '../fields/{$field_type}.php' ( takes place at the level of a separate field template )
 */
<<<<<<< HEAD
echo $label;
echo $template;
echo $desc;
=======
echo Tools::esc_template_string( $label );
echo Tools::esc_template_string( $template );
echo Tools::esc_template_string( $desc );

>>>>>>> 99a95f7e
//phpcs:enable WordPress.Security.EscapeOutput.OutputNotEscaped<|MERGE_RESOLUTION|>--- conflicted
+++ resolved
@@ -21,14 +21,8 @@
  * $desc     - './field-description.php'
  * $template - '../fields/{$field_type}.php' ( takes place at the level of a separate field template )
  */
-<<<<<<< HEAD
-echo $label;
-echo $template;
-echo $desc;
-=======
 echo Tools::esc_template_string( $label );
 echo Tools::esc_template_string( $template );
 echo Tools::esc_template_string( $desc );
 
->>>>>>> 99a95f7e
 //phpcs:enable WordPress.Security.EscapeOutput.OutputNotEscaped