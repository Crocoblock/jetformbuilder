<?php


namespace Jet_Form_Builder\Shortcodes;


class Manager {

	private $_types;

	public static $instance = null;

	public static function instance() {
		if ( is_null( self::$instance ) ) {
			self::$instance = new self();
		}

		return self::$instance;
	}


	private function __construct() {
		$this->register_shortcodes();
	}

	private function register_shortcodes() {
		$types = array(
			new Form_Shortcode()
		);

		foreach ( $types as $type ) {
			$this->_types[ $type->get_name() ] = $type;
		}
	}

	private function get_shortcode_instance( $type ) {
		return isset( $this->_types[ $type ] ) ? $this->_types[ $type ] : false;
	}

	public static function get_shortcode( $type, $arguments ) {
		$format = '[%1$s %2$s]';

		$type = self::instance()->get_shortcode_instance( $type );

		if ( ! $type ) {
			return '';
		}

		return sprintf( $format, $type->get_name(), self::generate_arguments_string( $arguments ) );
	}

	public static function generate_arguments_string( $arguments ) {
		$response = array();

		foreach ( $arguments as $name => $value ) {
<<<<<<< HEAD
			$response[] = "$name='$value'";
=======
			$response[] = "$name=\"$value\"";
>>>>>>> 2d21987a
		}

		return implode( ' ', $response );
	}
}<|MERGE_RESOLUTION|>--- conflicted
+++ resolved
@@ -53,11 +53,7 @@
 		$response = array();
 
 		foreach ( $arguments as $name => $value ) {
-<<<<<<< HEAD
-			$response[] = "$name='$value'";
-=======
 			$response[] = "$name=\"$value\"";
->>>>>>> 2d21987a
 		}
 
 		return implode( ' ', $response );
