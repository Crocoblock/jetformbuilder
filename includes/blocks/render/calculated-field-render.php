<?php

namespace Jet_Form_Builder\Blocks\Render;

// If this file is called directly, abort.
use Jet_Form_Builder\Classes\Tools;
use Jet_Form_Builder\Live_Form;

if ( ! defined( 'WPINC' ) ) {
	die;
}

/**
 * Define text field renderer class
 */
class Calculated_Field_Render extends Base {

	public function get_name() {
		return 'calculated-field';
	}

	public function render_editor_placeholder() {
		return Tools::is_editor() ? '25.00' : '0.00';
	}

	/**
<<<<<<< HEAD
	 * Get calculation formula for calculated field
=======
	 * We do not need a <label> tag in any case,
	 * because there is no visual field in this field
	 * that can be referenced through the "for" attribute.
	 *
	 * @see https://github.com/Crocoblock/jetformbuilder/issues/356
	 */
	protected function get_fields_label_tag(): string {
		return 'div';
	}

	/**
	 * Get calulation formula for calculated field
>>>>>>> a5513e37
	 *
	 * @return [type] [description]
	 */
	public function get_calculated_data( $args ) {

		if ( empty( $args['calc_formula'] ) ) {
			return '';
		}

		$formula = preg_replace_callback(
			'/%([a-zA-Z-_]+)::([a-zA-Z0-9-_]+)%/',
			function ( $matches ) {
				switch ( strtolower( $matches[1] ) ) {
					case 'field':
						return '%' . $matches[2] . '%';

					case 'meta':
						return get_post_meta( Live_Form::instance()->post->ID, $matches[2], true );

					default:
						$macros_name = $matches[1];

						return apply_filters( "jet-engine/calculated-data/$macros_name", $matches[0], $matches );
				}
			},
			$args['calc_formula']
		);

		return str_replace( '^', '**', $formula );
	}

}<|MERGE_RESOLUTION|>--- conflicted
+++ resolved
@@ -24,9 +24,6 @@
 	}
 
 	/**
-<<<<<<< HEAD
-	 * Get calculation formula for calculated field
-=======
 	 * We do not need a <label> tag in any case,
 	 * because there is no visual field in this field
 	 * that can be referenced through the "for" attribute.
@@ -39,7 +36,6 @@
 
 	/**
 	 * Get calulation formula for calculated field
->>>>>>> a5513e37
 	 *
 	 * @return [type] [description]
 	 */
