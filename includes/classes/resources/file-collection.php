--- conflicted
+++ resolved
@@ -5,16 +5,12 @@
 
 use Jet_Form_Builder\Classes\Arrayable\Collection;
 
-<<<<<<< HEAD
 // If this file is called directly, abort.
 if ( ! defined( 'WPINC' ) ) {
 	die;
 }
 
-class File_Collection extends Collection implements Media_Block_Value {
-=======
 class File_Collection extends Collection implements Media_Block_Value, Has_Error_File {
->>>>>>> 056dc662
 
 	public function push( array $file ): bool {
 		try {
