<?php
/**
 * input[type="hidden"] template
 *
 * @var array $args
 * @var \Jet_Form_Builder\Blocks\Render\Base $this
 */
$required = $this->block_type->get_required_val();
$name     = $this->block_type->get_field_name( $args['name'] );
$default  = ! empty( $args['default'] ) ? $args['default'] : false;
$this->add_attribute( 'class', 'jet-form-builder__field checkboxes-field checkradio-field' );
$this->add_attribute( 'class', $args['class_name'] );
$this->add_attribute( 'required', $required );

if ( ! empty( $args['field_options'] ) ) {

	if ( 1 < count( $args['field_options'] ) ) {
		$name_suffix = '[]';
	} else {
		$name_suffix = '';
	}

	if ( 1 < count( $args['field_options'] ) && ! empty( $required ) ) {
		$this->add_attribute( 'class', 'checkboxes-group-required' );
	}

	echo '<div class="jet-form-builder__fields-group checkradio-wrap">';

	foreach ( $args['field_options'] as $value => $option ) {

		$checked = '';
		$calc    = '';

		if ( is_array( $option ) ) {
			$val   = isset( $option['value'] ) ? $option['value'] : $value;
			$label = isset( $option['label'] ) ? $option['label'] : $val;
		} else {
			$val   = $value;
			$label = $option;
		}

		if ( $default ) {
			if ( is_array( $default ) ) {
				$checked = in_array( $val, $default, true ) ? 'checked' : '';
			} else {
				$checked = checked( $default, $val, false );
			}
		}

		if ( is_array( $option ) && isset( $option['calculate'] ) && '' !== $option['calculate'] ) {
			$calc = ' data-calculate="' . $option['calculate'] . '"';
		}

		$custom_template = false;

		if ( ! empty( $args['custom_item_template'] ) ) {
			$custom_template = $this->get_custom_template( $val, $args );
		}

		?>
		<div class="jet-form-builder__field-wrap checkboxes-wrap checkradio-wrap">
			<?php
			//phpcs:disable WordPress.Security.EscapeOutput.OutputNotEscaped
			if ( $custom_template ) {
				echo $custom_template;
			}
			?>
			<label class="jet-form-builder__field-label for-checkbox">
				<input
						type="checkbox"
						name="<?php echo $name . $name_suffix; ?>"
					<?php $this->render_attributes_string_save(); ?>
						value="<?php echo esc_attr( $val ); ?>"
						data-field-name="<?php echo esc_attr( $args['name'] ); ?>"
					<?php echo $checked; ?>
					<?php echo $calc; ?>
				>
				<span><?php echo $label; ?></span>
			</label>
		</div>
		<?php
<<<<<<< HEAD
=======
		//phpcs:enable WordPress.Security.EscapeOutput.OutputNotEscaped

>>>>>>> 71afd66d
	}
	$this->reset_attributes();

	if ( $custom_template ) {
		wp_reset_postdata();
	}

	echo '</div>';

}<|MERGE_RESOLUTION|>--- conflicted
+++ resolved
@@ -79,11 +79,7 @@
 			</label>
 		</div>
 		<?php
-<<<<<<< HEAD
-=======
 		//phpcs:enable WordPress.Security.EscapeOutput.OutputNotEscaped
-
->>>>>>> 71afd66d
 	}
 	$this->reset_attributes();
 
