--- conflicted
+++ resolved
@@ -524,13 +524,12 @@
 		return $source[ $name ] ?? $if_not_exist;
 	}
 
-<<<<<<< HEAD
 	public static function render_block_with_context( $block, $context ) {
 		return ( new \WP_Block( $block, $context ) )->render();
-=======
+	}
+	
 	public static function esc_template_string( $source ) {
 		return self::call_escape_func( 'template', $source );
->>>>>>> 99a95f7e
 	}
 
 }