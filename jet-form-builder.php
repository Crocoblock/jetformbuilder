<?php
/**
 * Plugin Name: JetFormBuilder
 * Plugin URI:  https://jetformbuilder.com/
 * Description: Advanced form builder plugin for WordPress block editor. Create forms from the ground up, customize the existing ones, and style them up – all in one editor.
<<<<<<< HEAD
 * Version:     2.1.0
=======
 * Version:     2.0.3
>>>>>>> adbdd129
 * Author:      Crocoblock
 * Author URI:  https://crocoblock.com/
 * Text Domain: jet-form-builder
 * License:     GPL-3.0+
 * License URI: http://www.gnu.org/licenses/gpl-3.0.txt
 * Domain Path: /languages
 */

// If this file is called directly, abort.
if ( ! defined( 'WPINC' ) ) {
	die();
}

function jet_form_builder_init() {

<<<<<<< HEAD
	define( 'JET_FORM_BUILDER_VERSION', '2.1.0' );
=======
	define( 'JET_FORM_BUILDER_VERSION', '2.0.3' );
>>>>>>> adbdd129

	define( 'JET_FORM_BUILDER__FILE__', __FILE__ );
	define( 'JET_FORM_BUILDER_PLUGIN_BASE', plugin_basename( JET_FORM_BUILDER__FILE__ ) );
	define( 'JET_FORM_BUILDER_PATH', plugin_dir_path( JET_FORM_BUILDER__FILE__ ) );
	define( 'JET_FORM_BUILDER_URL', plugins_url( '/', JET_FORM_BUILDER__FILE__ ) );
	define( 'JET_FORM_BUILDER_SITE', 'https://jetformbuilder.com' );

	require JET_FORM_BUILDER_PATH . 'includes/plugin.php';

	add_filter(
		'plugin_action_links_' . JET_FORM_BUILDER_PLUGIN_BASE,
		function ( $links ) {
			if ( jet_form_builder()->addons_manager->is_active() ) {
				return $links;
			}

			$utm = new \Jet_Form_Builder\Classes\Http\Utm_Url( 'wp-dashboard/jet-form-builder-plugins-page' );
			$utm->set_campaign( 'go-pro-button' );

			$url = $utm->add_query( JET_FORM_BUILDER_SITE . '/pricing/' );

			wp_enqueue_style(
				'jet-fb-admin',
				JET_FORM_BUILDER_URL . 'assets/css/admin/plugins.css',
				array(),
				JET_FORM_BUILDER_VERSION
			);

			$label = __( 'Go Pro', 'jet-form-builder' );

			$links['go_pro'] = "<a href=\"{$url}\" target=\"_blank\" class=\"jet-fb-go-pro-link\">{$label}</a>";

			return $links;
		}
	);
}

if ( version_compare( PHP_VERSION, '7.0.0', '>=' ) ) {
	add_action( 'plugins_loaded', 'jet_form_builder_init' );

	function jet_form_builder() {
		return Jet_Form_Builder\Plugin::instance();
	}

	function jet_fb_render_form( $settings ) {
		return Jet_Form_Builder\Plugin::instance()->blocks->get_form_class()->render_callback_field( $settings );
	}

	function jet_fb_handler(): \Jet_Form_Builder\Form_Handler {
		return jet_form_builder()->form_handler;
	}

	function jet_fb_action_handler(): \Jet_Form_Builder\Actions\Action_Handler {
		return jet_fb_handler()->action_handler;
	}

	function jet_fb_request_handler(): \Jet_Form_Builder\Request\Request_Handler {
		return jet_fb_handler()->request_handler;
	}


	/**
	 * @return false|\Jet_Form_Builder\Admin\Pages\Base_Page|\Jet_Form_Builder\Admin\Single_Pages\Base_Single_Page
	 */
	function jet_fb_current_page() {
		try {
			return \Jet_Form_Builder\Admin\Pages\Pages_Manager::instance()->get_current();
		} catch ( \Jet_Form_Builder\Admin\Exceptions\Not_Found_Page_Exception $exception ) {
			return false;
		}
	}

	function jet_fb_live(): \Jet_Form_Builder\Live_Form {
		return \Jet_Form_Builder\Live_Form::instance();
	}

	function jet_fb_live_arg( string $arg_name, $default = false ) {
		return jet_fb_live_args()->argument( $arg_name, $default );
	}

	function jet_fb_live_args(): \Jet_Form_Builder\Classes\Arguments\Form_Arguments {
		return jet_fb_live()->spec_data;
	}

	/**
	 * @return false|\Jet_Form_Builder\Gateways\Base_Gateway|\Jet_Form_Builder\Gateways\Base_Scenario_Gateway
	 */
	function jet_fb_gateway_current() {
		return \Jet_Form_Builder\Gateways\Gateway_Manager::instance()->get_current_gateway_controller_or_die();
	}
} else {
	add_action(
		'admin_notices',
		function () {
			$class   = 'notice notice-error';
			$message = __(
				'<b>Error:</b> <b>JetFormBuilder</b> plugin requires a PHP version ">= 7.0"',
				'jet-form-builder'
			);
			printf( '<div class="%1$s"><p>%2$s</p></div>', esc_attr( $class ), wp_kses_post( $message ) );
		}
	);
}<|MERGE_RESOLUTION|>--- conflicted
+++ resolved
@@ -3,11 +3,7 @@
  * Plugin Name: JetFormBuilder
  * Plugin URI:  https://jetformbuilder.com/
  * Description: Advanced form builder plugin for WordPress block editor. Create forms from the ground up, customize the existing ones, and style them up – all in one editor.
-<<<<<<< HEAD
- * Version:     2.1.0
-=======
  * Version:     2.0.3
->>>>>>> adbdd129
  * Author:      Crocoblock
  * Author URI:  https://crocoblock.com/
  * Text Domain: jet-form-builder
@@ -23,11 +19,7 @@
 
 function jet_form_builder_init() {
 
-<<<<<<< HEAD
-	define( 'JET_FORM_BUILDER_VERSION', '2.1.0' );
-=======
 	define( 'JET_FORM_BUILDER_VERSION', '2.0.3' );
->>>>>>> adbdd129
 
 	define( 'JET_FORM_BUILDER__FILE__', __FILE__ );
 	define( 'JET_FORM_BUILDER_PLUGIN_BASE', plugin_basename( JET_FORM_BUILDER__FILE__ ) );
