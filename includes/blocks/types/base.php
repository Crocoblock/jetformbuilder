--- conflicted
+++ resolved
@@ -3,11 +3,8 @@
 namespace Jet_Form_Builder\Blocks\Types;
 
 // If this file is called directly, abort.
-<<<<<<< HEAD
 use Jet_Form_Builder\Classes\Get_Icon_Trait;
-=======
 use Jet_Form_Builder\Blocks\Modules\Base_Module;
->>>>>>> f8ad0939
 use Jet_Form_Builder\Compatibility\Jet_Style_Manager;
 use Jet_Form_Builder\Live_Form;
 use Jet_Form_Builder\Plugin;
@@ -20,14 +17,7 @@
 /**
  * Define Base_Type class
  */
-<<<<<<< HEAD
-abstract class Base {
-
-	use General_Style;
-	use Get_Icon_Trait;
-=======
 abstract class Base extends Base_Module {
->>>>>>> f8ad0939
 
 	private $_unregistered = array();
 
