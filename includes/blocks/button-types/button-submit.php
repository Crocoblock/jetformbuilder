--- conflicted
+++ resolved
@@ -23,11 +23,7 @@
 		$button[] = "submit-type-{$type}";
 
 		return array(
-<<<<<<< HEAD
-			'type'  => 'reload' === $type ? 'submit' : 'button',
-=======
 			'type'  => 'submit',
->>>>>>> 559a9932
 			'class' => array(
 				'button'  => $button,
 				'wrapper' => "jet-form-builder__{$this->slug()}-wrap",
