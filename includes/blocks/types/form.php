--- conflicted
+++ resolved
@@ -412,14 +412,7 @@
 			'form_id' => $form_id
 		) );
 
-<<<<<<< HEAD
-		jet_form_builder()->msg_router->set_up( array(
-			'form_id' => $form_id
-		) );
-
-=======
 		// phpcs:ignore WordPress.NamingConventions.ValidHookName.UseUnderscores
->>>>>>> 4d06be83
 		$custom_form = apply_filters( 'jet-form-builder/prevent-render-form', false, $attrs );
 
 		if ( $custom_form ) {
