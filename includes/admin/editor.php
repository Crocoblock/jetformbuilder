--- conflicted
+++ resolved
@@ -23,14 +23,14 @@
  */
 class Editor {
 
-	const EDITOR_HANDLE         = 'jet-form-builder-editor';
+	const EDITOR_HANDLE = 'jet-form-builder-editor';
 	const EDITOR_PACKAGE_HANDLE = 'jet-form-builder-editor-package';
 
 	public static $index = 0;
 
 	public $allowed_blocks = null;
-	public $action         = null;
-	public $item_id        = null;
+	public $action = null;
+	public $item_id = null;
 
 	/**
 	 * Set up editor instatnce props
@@ -388,16 +388,6 @@
 			self::EDITOR_PACKAGE_HANDLE,
 			'JetFormEditorData',
 			array(
-<<<<<<< HEAD
-				'action'           => $this->get_action(),
-				'itemID'           => $this->get_item_id(),
-				'presetConfig'     => $this->get_preset_config(),
-				'messagesDefault'  => $this->get_messages_default(),
-				'gateways'         => Gateway_Manager::instance()->editor_data(),
-				'helpForRepeaters' => $this->get_help_for_repeaters(),
-				'global_settings'  => Tab_Handler_Manager::instance()->all(),
-				'jetEngineVersion' => Tools::get_jet_engine_version(),
-=======
 				'action'                  => $this->get_action(),
 				'itemID'                  => $this->get_item_id(),
 				'presetConfig'            => $this->get_preset_config(),
@@ -407,7 +397,6 @@
 				'global_settings'         => Tab_Handler_Manager::instance()->all(),
 				'jetEngineVersion'        => Tools::get_jet_engine_version(),
 				'actionConditionSettings' => $conditions_settings,
->>>>>>> 13743577
 			)
 		);
 
@@ -486,15 +475,9 @@
 		}
 
 		?>
-<<<<<<< HEAD
-		<input name="<?php echo esc_attr( $input_name ); ?>" id="<?php echo esc_attr( $input_name ); ?>" type="hidden"/>
-		<script>
-			document.addEventListener( 'jet-form-builder-initialized', function( event ) {
-=======
         <input name="<?php echo esc_attr( $input_name ); ?>" id="<?php echo esc_attr( $input_name ); ?>" type="hidden"/>
         <script>
 			document.addEventListener( 'jet-form-builder-initialized', function ( event ) {
->>>>>>> 13743577
 				window.JetFormEditor(
 					'<?php echo esc_js( $input_name ); ?>',
 					'<?php echo esc_js( $input_name ); ?>',
@@ -502,7 +485,7 @@
 					'<?php echo esc_js( $form_name ); ?>',
 				);
 			} );
-		</script>
+        </script>
 		<?php
 	}
 
