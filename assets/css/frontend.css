:root {
    --jet-fb__range-field-slider--size: 18px;
    --jet-fb__range-field-range--height: 4px;
}

.jet-form.is-loading {
    opacity: .5;
    pointer-events: none
}

.jet-form-builder-row {
    display: -webkit-box;
    display: -ms-flexbox;
    display: flex;
    -ms-flex-wrap: wrap;
    flex-wrap: wrap;
    margin: 0;
    padding: 5px 0;
    overflow: hidden;
}

.jet-form-builder-row:last-child {
    padding-bottom: 0;
}

.jet-form-builder-row--first-visible {
    padding-top: 0 !important
}

.jet-form-builder-row.jet-form-builder-row--hidden {
    margin: 0 !important;
    padding: 0 !important
}

.jet-form-builder__group-break {
    width: 100%;
    -webkit-box-flex: 0;
    -ms-flex: 0 0 100%;
    flex: 0 0 100%
}

.jet-form-col {
    min-height: 1px;
    padding: 0 5px;
    display: -webkit-box;
    display: -ms-flexbox;
    display: flex;
    -webkit-box-align: start;
    -ms-flex-align: start;
    align-items: flex-start;
    -ms-flex-line-pack: start;
    align-content: flex-start;
    -ms-flex-wrap: wrap;
    flex-wrap: wrap;
    max-width: 100%;
    -webkit-box-flex: 0;
    -ms-flex: 0 0 100%;
    flex: 0 0 100%
}

.jet-form-col.field-type-heading {
    -ms-flex-wrap: wrap !important;
    flex-wrap: wrap !important
}

.layout-row .jet-form-col {
    -ms-flex-wrap: nowrap;
    flex-wrap: nowrap
}

.jet-form-col__start {
    -webkit-box-flex: 0;
    -ms-flex: 0 0 30%;
    flex: 0 0 30%;
    max-width: 30%
}

.jet-form-col__end {
    display: -webkit-box;
    display: -ms-flexbox;
    display: flex;
    -webkit-box-flex: 1;
    -ms-flex: 1 1 auto;
    flex: 1 1 auto
}

.jet-form-page--hidden {
    display: none
}

.jet-form-builder__next-page-msg {
    display: none
}

.jet-form-builder__next-page-msg--visible {
    display: block
}

.jet-form-builder__calculated-field {
    display: flex;
    width: 100%;
}

.jet-form-builder__calculated-field--hidden {
    display: none;
}

.layout-column .jet-form-builder__label {
    max-width: 100%;
    -webkit-box-flex: 0;
    -ms-flex: 0 1 100%;
    flex: 0 1 100%
}

.jet-form-builder__heading, .jet-form-builder__label {
    /*-webkit-box-flex: 0;
    -ms-flex: 0 0 100%;
    flex: 0 0 100%;
    display: -webkit-box;
    display: -ms-flexbox;
    display: flex;
    -webkit-box-pack: justify;
    -ms-flex-pack: justify;
    justify-content: space-between;
    -webkit-box-align: center;
    -ms-flex-align: center;
    align-items: center;*/
    width: 100%
}

.jet-form-builder__field-error {
    width: 100%
}

.jet-form-builder__desc {
    display: block
}

.layout-column .jet-form-builder__desc {
    max-width: 100%;
    -webkit-box-flex: 0;
    -ms-flex: 0 1 100%;
    flex: 0 1 100%
}

.jet-form-builder__prev-page {
    outline: none
}

.jet-form-builder__field {
    -webkit-box-sizing: border-box;
    box-sizing: border-box
}

.layout-column .jet-form-builder__field:not(.checkboxes-field):not(.radio-field):not(.range-field) {
    max-width: 100%;
    width: 100%;
    -webkit-box-flex: 0;
    -ms-flex: 0 1 100%;
    flex: 0 1 100%
}

.layout-row .jet-form-builder__field:not(.checkboxes-field):not(.radio-field):not(.range-field) {
    width: 100%
}

.jet-form-builder__field-wrap {
    position: relative;
}

.jet-form-builder__field-label {
    cursor: pointer;
    display: -webkit-inline-box;
    display: -ms-inline-flexbox;
    display: inline-flex;
    -webkit-box-align: center;
    -ms-flex-align: center;
    align-items: center
}

.jet-form-builder__field-template + .jet-form-builder__field-label {
    position: absolute;
    top: 0;
    left: 0;
    right: 0;
    bottom: 0;
    z-index: -1;
    opacity: 0
}

.jet-form-builder__field-label input {
    margin: 0 5px 0 0
}

.rtl .jet-form-builder__field-label input {
    margin: 0 0 0 5px
}

.jet-form-builder__field-template {
    cursor: pointer
}

.jet-form-builder__field-value {
    white-space: nowrap;
    display: flex;
}

.jet-form-builder__field-value-number {
    /*display: inline-block;*/
    text-align: center
}

.jet-form-builder__submit-wrap {
    display: -webkit-box;
    display: -ms-flexbox;
    display: flex;
    align-items: flex-start;
    -webkit-box-orient: vertical;
    -webkit-box-direction: normal;
    -ms-flex-direction: column;
    flex-direction: column;
    width: 100%
}

.jet-form-builder__submit-wrap.has-prev {
    -webkit-box-orient: horizontal;
    -webkit-box-direction: normal;
    -ms-flex-direction: row;
    flex-direction: row;
    -webkit-box-pack: justify;
    -ms-flex-pack: justify;
    justify-content: space-between
}

button.jet-form-builder__submit {
    display: inline-flex;
    justify-content: flex-start;
}

.jet-form-builder__check-mark {
    display: -webkit-box;
    display: -ms-flexbox;
    display: flex;
    -webkit-box-align: center;
    -ms-flex-align: center;
    align-items: center;
    -webkit-box-pack: center;
    -ms-flex-pack: center;
    justify-content: center
}

.jet-form-builder__check-mark__icon.is-svg-icon svg {
    display: block
}

.jet-form-builder__check-mark--default {
    display: -webkit-box;
    display: -ms-flexbox;
    display: flex;
    -webkit-box-align: center;
    -ms-flex-align: center;
    align-items: center;
    -webkit-box-pack: center;
    -ms-flex-pack: center;
    justify-content: center
}

.jet-form-builder__field-template--checked .jet-form-builder__check-mark--default {
    display: none
}

.jet-form-builder__check-mark--checked {
    display: none;
    -webkit-box-align: center;
    -ms-flex-align: center;
    align-items: center;
    -webkit-box-pack: center;
    -ms-flex-pack: center;
    justify-content: center
}

.jet-form-builder__field-template--checked .jet-form-builder__check-mark--checked {
    display: -webkit-box;
    display: -ms-flexbox;
    display: flex
}

.jet-form-builder-repeater__initial {
    display: none
}

.jet-form-builder-repeater__row {
    display: -webkit-box;
    display: -ms-flexbox;
    display: flex;
    width: 100%;
    -webkit-box-align: start;
    -ms-flex-align: start;
    align-items: flex-start;
    padding: 15px 0
}

.jet-form-builder-repeater__row-fields {
    -webkit-box-flex: 1;
    -ms-flex: 1 1 auto;
    flex: 1 1 auto
}

.jet-form-builder-repeater__row .jet-form-col {
    padding: 0 5px
}

.jet-form-builder-repeater__actions {
    display: -webkit-box;
    display: -ms-flexbox;
    display: flex
}

.jet-form-builder-repeater__new {
    margin: 10px 0 0 0
}

.jet-form-builder-repeater__remove {
    margin: 0 0 0 10px;
    text-decoration: none !important
}

.layout-column .jet-form-builder__fields-group.checkradio-wrap {
    width: 100%
}

.jet-form-builder__field-wrap.range-wrap {
    display: -webkit-box;
    display: -ms-flexbox;
    display: flex;
    -webkit-box-align: center;
    -ms-flex-align: center;
    align-items: center;
    width: 100%
}

input[type="range"].jet-form-builder__field.range-field {
    margin-right: 10px;
    -webkit-appearance: none;
    min-height: 18px;
    width: 100%;
}

.rtl input[type="range"].jet-form-builder__field.range-field {
    margin-left: 10px;
    margin-right: 0;
    width: 100%;
}

input[type="range"].jet-form-builder__field.range-field, input[type="range"].jet-form-builder__field.range-field:focus {
    padding: 0;
    background: transparent;
    border: none;
    border-radius: 0;
    -webkit-box-shadow: none;
    box-shadow: none;
    outline: none
}

input[type="range"].jet-form-builder__field.range-field::-webkit-slider-runnable-track {
    width: 100%;
    height: var(--jet-fb__range-field-range--height, 4px);
    cursor: pointer;
    /**
    test
    */
    background: #e3ddd8;
    -webkit-box-shadow: none;
    box-shadow: none;
    border: none
}

input[type="range"].jet-form-builder__field.range-field::-moz-range-track {
    width: 100%;
    height: var(--jet-fb__range-field-range--height, 4px);
    cursor: pointer;
    background: #e3ddd8;
    box-shadow: none;
    border: none
}

input[type="range"].jet-form-builder__field.range-field::-ms-track {
    width: 100%;
    height: var(--jet-fb__range-field-range--height, 4px);
    cursor: pointer;
    background: #e3ddd8;
    box-shadow: none;
    border: none;
    color: transparent
}

input[type="range"].jet-form-builder__field.range-field::-ms-fill-lower {
    background: transparent
}

input[type="range"].jet-form-builder__field.range-field::-ms-fill-upper {
    background: transparent
}

input[type="range"].jet-form-builder__field.range-field::-webkit-slider-thumb {
    width: var(--jet-fb__range-field-slider--size, 18px);
    height: var(--jet-fb__range-field-slider--size, 18px);
    background: #ccc;
    border-radius: 50%;
    cursor: pointer;
    -webkit-box-shadow: none;
    box-shadow: none;
    border: none;
    margin-top: calc((var(--jet-fb__range-field-slider--size, 18px) - var(--jet-fb__range-field-range--height, 4px)) / -2);
    -webkit-appearance: none
}

input[type="range"].jet-form-builder__field.range-field::-moz-range-thumb {
    width: var(--jet-fb__range-field-slider--size, 18px);
    height: var(--jet-fb__range-field-slider--size, 18px);
    background: #ccc;
    border-radius: 50%;
    cursor: pointer;
    box-shadow: none;
    border: none
}

input[type="range"].jet-form-builder__field.range-field::-ms-thumb {
    width: var(--jet-fb__range-field-slider--size, 18px);
    height: var(--jet-fb__range-field-slider--size, 18px);
    background: #ccc;
    border-radius: 50%;
    cursor: pointer;
    box-shadow: none;
    border: none
}

.jet-form-message {
    margin: 20px 0 0 0;
    text-align: center;
    padding: 20px
}

.jet-form-message--success {
    border: 1px solid green;
    color: green
}

.jet-form-message--error {
    border: 1px solid red;
    color: red
}

.jet-form-builder-file-upload__files {
    display: -webkit-box;
    display: -ms-flexbox;
    display: flex;
    -ms-flex-wrap: wrap;
    flex-wrap: wrap
}

.jet-form-builder-file-upload .sortable-placeholder {
    -webkit-box-flex: 0;
    -ms-flex: 0 0 100px;
    flex: 0 0 100px;
    width: 100px;
    margin: 0 10px 10px 0;
    position: relative;
    background: rgba(123, 123, 123, 0.2);
    height: 100px
}

.jet-form-builder-file-upload__content {
    min-height: 100px;
    min-width: 100px;
    position: relative;
    display: -webkit-inline-box;
    display: -ms-inline-flexbox;
    display: inline-flex
}

.jet-form-builder-file-upload__loader {
    top: 0;
    left: 0;
    right: 10px;
    bottom: 10px;
    position: absolute;
    background: rgba(0, 0, 0, 0.5);
    display: none;
    -webkit-box-pack: center;
    -ms-flex-pack: center;
    justify-content: center;
    -webkit-box-align: center;
    -ms-flex-align: center;
    align-items: center
}

.is-loading .jet-form-builder-file-upload__loader {
    display: -webkit-box;
    display: -ms-flexbox;
    display: flex
}

.jet-form-builder-file-upload__file {
    width: 100px;
    height: 100px;
    margin: 0 10px 10px 0;
    position: relative;
    background-color: rgba(123, 123, 123, 0.2);
    background-image: url("data:image/svg+xml,%3Csvg xmlns='http://www.w3.org/2000/svg' viewBox='0 0 24 24' fill='%237a7a7a' width='48px' height='48px'%3E%3Cpath d='M0 0h24v24H0z' fill='none'/%3E%3Cpath d='M16.5 6v11.5c0 2.21-1.79 4-4 4s-4-1.79-4-4V5c0-1.38 1.12-2.5 2.5-2.5s2.5 1.12 2.5 2.5v10.5c0 .55-.45 1-1 1s-1-.45-1-1V6H10v9.5c0 1.38 1.12 2.5 2.5 2.5s2.5-1.12 2.5-2.5V5c0-2.21-1.79-4-4-4S7 2.79 7 5v12.5c0 3.04 2.46 5.5 5.5 5.5s5.5-2.46 5.5-5.5V6h-1.5z'/%3E%3C/svg%3E");
    background-position: center;
    background-repeat: no-repeat
}

.is-loading .jet-form-builder-file-upload__file {
    opacity: .5
}

.jet-form-builder-file-upload__file-remove {
    position: absolute;
    left: 0;
    right: 0;
    top: 50%;
    bottom: 0;
    cursor: pointer;
    display: -webkit-box;
    display: -ms-flexbox;
    display: flex;
    -webkit-box-align: center;
    -ms-flex-align: center;
    align-items: center;
    -webkit-box-pack: center;
    -ms-flex-pack: center;
    justify-content: center;
    -webkit-transition: opacity 200ms linear;
    transition: opacity 200ms linear;
    opacity: 0;
    background: rgba(0, 0, 0, 0.4)
}

.jet-form-builder-file-upload__file-remove svg path {
    fill: #fff
}

.jet-form-builder-file-upload__file:hover .jet-form-builder-file-upload__file-remove {
    opacity: 1
}

.jet-form-builder-file-upload__file img {
    display: block;
    width: 100%;
    height: 100% !important;
    padding: 0;
    margin: 0;
    -o-object-fit: cover;
    object-fit: cover;
    -o-object-position: center center;
    object-position: center center
}

.jet-form-builder-file-upload__errors.is-hidden {
    display: none
}

input.jet-form-builder__field.file-field.jet-form-builder-file-upload__input {
    border: none !important;
    padding: 0 !important;
    border-radius: 0 !important;
    margin: 0 !important;
    width: auto !important
}

.field-type-wysiwyg .jet-form-builder__field {
    padding: 0 !important;
    border: none !important;
    border-radius: 0 !important
}



.jet-form-builder__field-wrap:not(.checkradio-wrap) {
    width: 100%;
}

.jet-form-builder__field.checkradio-field {
    position: absolute;
    z-index: -1;
    opacity: 0;
}

.jet-form-builder__field-label {
    display: inline-flex;
    align-items: center;
    user-select: none;
}

.jet-form-builder__field-label > span::before {
    content: '';
    display: inline-block;
    width: 0.8em;
    height: 0.8em;
    flex-shrink: 0;
    flex-grow: 0;
    border: 1px solid #adb5bd;
    margin-right: 0.5em;
    background-repeat: no-repeat;
    background-position: center center;
    background-size: 50% 50%;
}

.jet-form-builder__field-label.for-checkbox > span::before {
    border-radius: 10%;
}

.jet-form-builder__field-label.for-radio > span::before {
    border-radius: 50%;
}

/* стили при наведении курсора на радио */
.jet-form-builder__field-label.for-radio :not(:disabled).jet-form-builder__field-label.for-radio :not(:checked):hover + span::before {
    border-color: #b3d7ff;
}

/* стили для активной радиокнопки (при нажатии на неё) */
.jet-form-builder__field-label.for-radio :not(:disabled):active + span::before {
    background-color: #b3d7ff;
    border-color: #b3d7ff;
}

/*!* стили для радиокнопки, находящейся в фокусе *!*/
/*.jet-form-builder__field-label.for-radio :focus+span::before {*/
/*    box-shadow: 0 0 0 0.2rem rgba(0, 123, 255, 0.25);*/
/*}*/

/* стили для радиокнопки, находящейся в фокусе и не находящейся в состоянии checked */
.jet-form-builder__field-label.for-radio :focus:not(:checked) + span::before {
    border-color: #80bdff;
}

/* стили для радиокнопки, находящейся в состоянии checked */
.jet-form-builder__field-label.for-radio :checked + span::before {
    border-color: #0b76ef;
    background-color: #0b76ef;
    background-image: url("data:image/svg+xml,%3csvg xmlns='http://www.w3.org/2000/svg' viewBox='-4 -4 8 8'%3e%3ccircle r='3' fill='%23fff'/%3e%3c/svg%3e");
}

/* стили для радиокнопки, находящейся в состоянии disabled */
.jet-form-builder__field-label.for-radio :disabled + span::before {
    background-color: #e9ecef;
}

/* стили при наведении курсора на checkbox */
.jet-form-builder__field-label.for-checkbox :not(:disabled):not(:checked):hover + span::before {
    border-color: #b3d7ff;
}

/* стили для активного чекбокса (при нажатии на него) */
.jet-form-builder__field-label.for-checkbox :not(:disabled):active + span::before {
    background-color: #b3d7ff;
    border-color: #b3d7ff;
}

/*!* стили для чекбокса, находящегося в фокусе *!*/
/*.jet-form-builder__field-label.for-checkbox :focus+span::before {*/
/*    box-shadow: 0 0 0 0.2rem rgba(0, 123, 255, 0.25);*/
/*}*/

/* стили для чекбокса, находящегося в фокусе и не находящегося в состоянии checked */
.jet-form-builder__field-label.for-checkbox :focus:not(:checked) + span::before {
    border-color: #80bdff;
}

/* стили для чекбокса, находящегося в состоянии checked */
.jet-form-builder__field-label.for-checkbox :checked + span::before {
    border-color: #0b76ef;
    background-color: #0b76ef;
    background-image: url("data:image/svg+xml,%3csvg xmlns='http://www.w3.org/2000/svg' viewBox='0 0 8 8'%3e%3cpath fill='%23fff' d='M6.564.75l-3.59 3.612-1.538-1.55L0 4.26 2.974 7.25 8 2.193z'/%3e%3c/svg%3e");
}

/* стили для чекбокса, находящегося в состоянии disabled */
.jet-form-builder__field-label.for-checkbox :disabled + span::before {
    background-color: #e9ecef;
}

.jet-form-builder__field-wrap.checkradio-wrap span {
    display: contents;
}

.rtl .jet-form-builder-row,
.rtl .jet-form-builder__field,
.rtl .jet-form-builder__next-page-wrap {
    text-align: right;
}
.rtl .jet-form-builder__field-label > span::before {
    margin-right: unset;
    margin-left: 0.5em;
}

.jet-form-progress-pages, .jet-form-progress-pages__item--wrapper {
    display: flex;
    justify-content: space-between;
    align-items: center;
}

.jet-form-progress-pages__item--wrapper:not(:last-child) {
    flex: 1 1;
}

.jet-form-progress-pages__item {
    display: flex;
    flex-direction: column;
    align-items: center;
    padding: 0.5em 2em;
}

.jet-form-progress-pages__item--circle {
    height: 2.5em;
    width: 2.5em;
    border: 1px solid grey;
    border-radius: 50%;
    display: flex;
    justify-content: center;
    align-items: center;
}

<<<<<<< HEAD
.jet-form-progress-pages__separator {
    flex: 1 1;
    height: 1px;
    background: grey;
}

.jet-form-progress-pages__item--wrapper.passed-page {
    color: #617BE5;
    font-weight: bold;
}

.jet-form-progress-pages__item--wrapper.passed-page .jet-form-progress-pages__item--circle {
    border: 2px solid #617BE5;
}

.jet-form-progress-pages__item--wrapper.passed-page .jet-form-progress-pages__item + .jet-form-progress-pages__separator {
    background-color: #617BE5;
    height: 3px;
}

.jet-form-progress-pages__item--wrapper.active-page {
    color: #34D7A1;
    font-weight: bold;
}

.jet-form-progress-pages__item--wrapper.active-page .jet-form-progress-pages__item--circle {
    border: 2px solid #34D7A1;
}

.jet-form-progress-pages__item--wrapper.active-page .jet-form-progress-pages__item + .jet-form-progress-pages__separator {
    background-color: #34D7A1;
    height: 3px;
}


=======
.jedv-resize-columns.elementor-section > .elementor-container > .elementor-column, .jedv-resize-columns.elementor-section > .elementor-container > .elementor-row > .elementor-column {
    -webkit-box-flex: 1;
    -ms-flex-positive: 1;
    flex-grow: 1
}

.jet-form-builder__field.field-has-error {
    background-color: rgba( 255, 0, 0, 0.25 );
}
.jet-form-builder__field.field-has-error + .error-message {
    color: red;
}
>>>>>>> f8ad0939
<|MERGE_RESOLUTION|>--- conflicted
+++ resolved
@@ -723,7 +723,6 @@
     align-items: center;
 }
 
-<<<<<<< HEAD
 .jet-form-progress-pages__separator {
     flex: 1 1;
     height: 1px;
@@ -758,18 +757,9 @@
     height: 3px;
 }
 
-
-=======
-.jedv-resize-columns.elementor-section > .elementor-container > .elementor-column, .jedv-resize-columns.elementor-section > .elementor-container > .elementor-row > .elementor-column {
-    -webkit-box-flex: 1;
-    -ms-flex-positive: 1;
-    flex-grow: 1
-}
-
 .jet-form-builder__field.field-has-error {
     background-color: rgba( 255, 0, 0, 0.25 );
 }
 .jet-form-builder__field.field-has-error + .error-message {
     color: red;
-}
->>>>>>> f8ad0939
+}