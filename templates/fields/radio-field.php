<?php
/**
 * input[type="hidden"] template
 *
 * @var Radio_Field_Render $this
 */

use Jet_Form_Builder\Blocks\Render\Radio_Field_Render;
use Jet_Form_Builder\Classes\Tools;

$required    = $this->block_type->get_required_val();
$name        = $this->block_type->get_field_name( $args['name'] );
$default     = ! empty( $args['default'] ) ? $args['default'] : false;
$data_switch = '';
$this->add_attribute( 'class', 'jet-form-builder__field radio-field checkradio-field' );
$this->add_attribute( 'class', $args['class_name'] );

if ( ! empty( $args['field_options'] ) ) {

	echo '<div class="jet-form-builder__fields-group checkradio-wrap">';

	foreach ( $args['field_options'] as $value => $option ) {

		if ( is_array( $option ) ) {
			$val   = isset( $option['value'] ) ? $option['value'] : $value;
			$label = isset( $option['label'] ) ? $option['label'] : $val;
		} else {
			$val   = $value;
			$label = $option;
		}

<<<<<<< HEAD
		if ( $default ) {
			$checked = checked( $default, $val, false );
		}

		if ( is_array( $option ) && isset( $option['calculate'] ) && '' !== $option['calculate'] ) {
			$calc = ' data-calculate="' . esc_attr( $option['calculate'] ) . '"';
		}

		$custom_template = false;

		if ( ! empty( $args['custom_item_template'] ) ) {
			$custom_template = $this->get_custom_template( $val, $args );
		}

=======
>>>>>>> 99a95f7e
		//phpcs:disable WordPress.Security.EscapeOutput.OutputNotEscaped
		?>
		<div class="jet-form-builder__field-wrap radio-wrap checkradio-wrap">
			<label class="jet-form-builder__field-label for-radio">
				<input
						type="radio"
						name="<?php echo esc_attr( $name ); ?>"
					<?php $this->render_attributes_string_save(); ?>
						value="<?php echo esc_attr( $val ); ?>"
						data-field-name="<?php echo esc_attr( $args['name'] ); ?>"
					<?php
					if ( $default ) {
						checked( $default, $val );
					}
					if ( $required ) {
						echo ' required="' . esc_attr( $required ) . '"';
					}
					if ( is_array( $option ) && isset( $option['calculate'] ) && '' !== $option['calculate'] ) {
						echo ' data-calculate="' . esc_attr( $option['calculate'] ) . '"';
					}
					if ( ! empty( $args['switch_on_change'] ) ) {
						echo ' data-switch="1"';
					}
					?>
				>
				<span><?php echo wp_kses_post( $label ); ?></span>
			</label>
		</div>
		<?php
		//phpcs:enable WordPress.Security.EscapeOutput.OutputNotEscaped
	}
	$this->reset_attributes();

	echo '</div>';

}<|MERGE_RESOLUTION|>--- conflicted
+++ resolved
@@ -29,26 +29,20 @@
 			$label = $option;
 		}
 
-<<<<<<< HEAD
-		if ( $default ) {
-			$checked = checked( $default, $val, false );
-		}
-
-		if ( is_array( $option ) && isset( $option['calculate'] ) && '' !== $option['calculate'] ) {
-			$calc = ' data-calculate="' . esc_attr( $option['calculate'] ) . '"';
-		}
-
 		$custom_template = false;
 
 		if ( ! empty( $args['custom_item_template'] ) ) {
 			$custom_template = $this->get_custom_template( $val, $args );
 		}
 
-=======
->>>>>>> 99a95f7e
 		//phpcs:disable WordPress.Security.EscapeOutput.OutputNotEscaped
 		?>
 		<div class="jet-form-builder__field-wrap radio-wrap checkradio-wrap">
+			<?php 
+			if ( $custom_template ) {
+				echo $custom_template;
+			}
+			?>
 			<label class="jet-form-builder__field-label for-radio">
 				<input
 						type="radio"
