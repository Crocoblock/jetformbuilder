import IntegrationComponent from "./integration-component";

const { addAction } = JetFBActions;

/**
 * Internal dependencies
 */
const {
	TextControl,
	ToggleControl,
	SelectControl,
	CheckboxControl,
	BaseControl,
	Button,
} = wp.components;

const {
	ActionFieldsMap,
	WrapperRequiredControl
} = JetFBComponents;

const { __ } = wp.i18n;

addAction( 'mailchimp', class MailChimpAction extends IntegrationComponent {

	data = window.jetFormMailchimpData;

	getFields() {
		const { settings } = this.props;

		if ( settings.list_id
			&& settings.data
			&& settings.data.fields
			&& settings.data.fields[ settings.list_id ] ) {
			return Object.entries( settings.data.fields[ settings.list_id ] );
		}
		return [];
	}

	getLists() {
		const settings = this.props.settings;

		if ( settings.data && settings.data.lists ) {
			return this.formatEntriesArray( settings.data.lists );
		}
		return [];
	}

	getGroups() {
		const settings = this.props.settings;

		if ( settings.data
			&& settings.data.groups ) {
			return settings.data.groups[ settings.list_id ];
		}
		return [];
	}

	formatEntriesArray( entries = [] ) {
<<<<<<< HEAD
=======
		const placeholder = {
			label: '--',
			value: '',
		};
>>>>>>> 9f1ca83c
		if ( ! entries ) {
			return [];
		}

		const options = Object.entries( entries ).map( ( [ value, label ] ) => {
			return { value, label };
		} );

<<<<<<< HEAD
		return [ { label: '--', value: '' }, ...options ];
=======
		return [ placeholder, ...options ];
>>>>>>> 9f1ca83c
	}

	isCheckedGroup( value ) {
		const settings = this.props.settings;

		return ( value && settings.groups_ids && settings.groups_ids[ value ] ) ? settings.groups_ids[ value ] : false;
	}

	render() {
		const { settings, source, label, help } = this.props;
		const fields = this.getFields();

		/* eslint-disable jsx-a11y/no-onchange */
		return ( <div key="mailchimp">
			<BaseControl
				key={ 'mailchimp_key_inputs' }
				className="input-with-button"
			>
				<TextControl
					key='api_key'
					label={ label( 'api_key' ) }
					value={ settings.api_key }
					onChange={ newVal => {
						this.onChangeSetting( newVal, 'api_key' )
					} }
				/>
				<Button
					key={ 'validate_api_key' }
					isPrimary
					onClick={ this.validateAPIKey }
					className={ this.state.className.join( ' ' ) + ' jet-form-validate-button' }
				>
					<i className="dashicons"/>
					{ label( 'validate_api_key' ) }
				</Button>
			</BaseControl>
			<div/>
			<div className='margin-bottom--small'>{ help( 'api_key_link_prefix' ) } <a
				href={ help( 'api_key_link' ) }>{ help( 'api_key_link_suffix' ) }</a>
			</div>
			{ settings.isValidAPI && <React.Fragment>
				<BaseControl
					key={ 'mailchimp_select_lists' }
					className="input-with-button"
				>
					<SelectControl
						key='list_id'
						className="full-width"
						label={ label( 'list_id' ) }
						labelPosition="side"
						value={ settings.list_id }
						onChange={ newVal => this.onChangeSetting( newVal, 'list_id' ) }
						options={ this.getLists() }
					/>
					<Button
						key={ 'update_list_ids' }
						isPrimary
						onClick={ this.getApiData }
					>
						{ label( 'update_list_ids' ) }
					</Button>
				</BaseControl>
				{ Boolean( settings.list_id ) && <>
<<<<<<< HEAD
					<SelectControl
						key='groups_ids'
						className="full-width"
						label={ label( 'groups_ids' ) }
						labelPosition="side"
						value={ settings.groups_ids }
						onChange={ newVal => this.onChangeSetting( newVal, 'groups_ids' ) }
						options={ this.getGroups() }
					/>
=======
					<BaseControl
						label={ label( 'groups_ids' ) }
					>
						<div>
							{ this.getGroups().map( group => <CheckboxControl
								key={ `groups_ids_${ group.value }` }
								checked={ this.isCheckedGroup( group.value ) }
								label={ group.label }
								onChange={ active => this.onChangeSetting( {
									...( settings.groups_ids || {} ),
									[ group.value ]: active
								}, 'groups_ids' ) }
							/> ) }
						</div>
					</BaseControl>
>>>>>>> 9f1ca83c
					<TextControl
						key='mailchimp_tags'
						value={ settings.tags }
						label={ label( 'tags' ) }
						help={ help( 'tags' ) }
						onChange={ newVal => this.onChangeSetting( newVal, 'tags' ) }
					/>
					<ToggleControl
						key={ 'double_opt_in' }
						label={ label( 'double_opt_in' ) }
						checked={ settings.double_opt_in }
						onChange={ newVal => this.onChangeSetting( Boolean( newVal ), 'double_opt_in' ) }
					/>
					<ActionFieldsMap
						label={ label( 'fields_map' ) }
						key='mailchimp'
						fields={ fields }
					>
						{ ( { fieldId, fieldData, index } ) => <WrapperRequiredControl
							field={ [ fieldId, fieldData ] }
						>
							<SelectControl
								className="full-width"
								key={ fieldId + index }
								value={ this.getFieldDefault( fieldId ) }
								onChange={ value => this.onChangeFieldMap( value, fieldId ) }
								options={ this.formFieldsList }
							/>
						</WrapperRequiredControl> }
					</ActionFieldsMap>
				</> }
			</React.Fragment> }
		</div> );
		/* eslint-enable jsx-a11y/no-onchange */
	}
} );<|MERGE_RESOLUTION|>--- conflicted
+++ resolved
@@ -57,13 +57,6 @@
 	}
 
 	formatEntriesArray( entries = [] ) {
-<<<<<<< HEAD
-=======
-		const placeholder = {
-			label: '--',
-			value: '',
-		};
->>>>>>> 9f1ca83c
 		if ( ! entries ) {
 			return [];
 		}
@@ -72,11 +65,7 @@
 			return { value, label };
 		} );
 
-<<<<<<< HEAD
 		return [ { label: '--', value: '' }, ...options ];
-=======
-		return [ placeholder, ...options ];
->>>>>>> 9f1ca83c
 	}
 
 	isCheckedGroup( value ) {
@@ -140,17 +129,6 @@
 					</Button>
 				</BaseControl>
 				{ Boolean( settings.list_id ) && <>
-<<<<<<< HEAD
-					<SelectControl
-						key='groups_ids'
-						className="full-width"
-						label={ label( 'groups_ids' ) }
-						labelPosition="side"
-						value={ settings.groups_ids }
-						onChange={ newVal => this.onChangeSetting( newVal, 'groups_ids' ) }
-						options={ this.getGroups() }
-					/>
-=======
 					<BaseControl
 						label={ label( 'groups_ids' ) }
 					>
@@ -166,7 +144,6 @@
 							/> ) }
 						</div>
 					</BaseControl>
->>>>>>> 9f1ca83c
 					<TextControl
 						key='mailchimp_tags'
 						value={ settings.tags }
