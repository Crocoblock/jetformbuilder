<?php


namespace Jet_Form_Builder\Blocks\Button_Types;

class Button_Submit extends Button_Type_Base {

	public function slug(): string {
		return 'submit';
	}

	public function label(): string {
		return __( 'Submit Form', 'jet-form-builder' );
	}

	public function preset_label(): string {
		return __( 'Submit', 'jet-form-builder' );
	}

	public function html_attrs() {
		$button   = array( "jet-form-builder__{$this->slug()}" );
		$type     = jet_fb_live_args()->get_submit_type();
		$button[] = "submit-type-{$type}";

		return array(
<<<<<<< HEAD
			'type'  => 'reload' === $type ? 'submit' : 'button',
=======
			'type'  => 'submit',
>>>>>>> c44a8ea7
			'class' => array(
				'button'  => $button,
				'wrapper' => "jet-form-builder__{$this->slug()}-wrap",
			),
		);
	}


}<|MERGE_RESOLUTION|>--- conflicted
+++ resolved
@@ -23,11 +23,7 @@
 		$button[] = "submit-type-{$type}";
 
 		return array(
-<<<<<<< HEAD
-			'type'  => 'reload' === $type ? 'submit' : 'button',
-=======
 			'type'  => 'submit',
->>>>>>> c44a8ea7
 			'class' => array(
 				'button'  => $button,
 				'wrapper' => "jet-form-builder__{$this->slug()}-wrap",
