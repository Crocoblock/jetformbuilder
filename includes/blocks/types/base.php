<?php

namespace Jet_Form_Builder\Blocks\Types;

// If this file is called directly, abort.
use Jet_Form_Builder\Blocks\Modules\Base_Module;
use Jet_Form_Builder\Classes\Repository_Item_Instance_Trait;
use Jet_Form_Builder\Compatibility\Jet_Style_Manager;
use Jet_Form_Builder\Form_Break;
use Jet_Form_Builder\Live_Form;
use Jet_Form_Builder\Plugin;
use Jet_Form_Builder\Presets\Preset_Manager;
use JET_SM\Gutenberg\Controls_Manager;

if ( ! defined( 'WPINC' ) ) {
	die;
}

/**
 * Define Base_Type class
 */
abstract class Base extends Base_Module implements Repository_Item_Instance_Trait {

	private $_unregistered = array();

	/**
	 * @var Controls_Manager
	 */
	protected $controls_manager;
	protected $css_scheme;
	public $style_attributes = array();

	/**
	 * Block attributes on render
	 *
	 * @var array
	 */
	public $block_attrs = array();
	/**
	 * Block content on render
	 *
	 * @var string
	 */
	public $block_content;

	public $block_context = array();

	/**
	 * Block attributes on register
	 *
	 * @var array
	 */
	public $attrs = array();

	/**
	 * Set to `false` if your block should not be styled
	 *
	 * @var bool
	 */
	public $use_style_manager = true;

	public $error_data = false;

	public function register_block_type() {
		$this->maybe_init_style_manager();
		$this->_register_block();
	}

	/**
	 * Override this method to set you style controls
	 */
	protected function _jsm_register_controls() {
	}


	public function get_css_scheme() {
		return array();
	}

	public function use_preset() {
		return true;
	}

	public function rep_item_id() {
		return $this->get_name();
	}

	/**
	 * Returns block name/slug
	 *
	 * @return string
	 */
	abstract public function get_name();

	/**
	 * Returns renderer class instance for current block
	 *
	 * @param null $wp_block
	 *
	 * @return  [type] [description]
	 */
	abstract public function get_block_renderer( $wp_block = null );

	public function get_path_metadata_block() {
		$path_parts = array( 'assets', 'blocks-src', $this->get_name() );
		$path       = implode( DIRECTORY_SEPARATOR, $path_parts );

		return jet_form_builder()->plugin_dir( $path );
	}

	private function _register_block() {
		if ( ! function_exists( 'register_block_type_from_metadata' ) ) {
			return;
		}

		$block = register_block_type_from_metadata(
			$this->get_path_metadata_block(),
			array(
				'render_callback' => Plugin::instance()->blocks->render_callback( $this ),
			)
		);

		$this->attrs = $block->attributes;
	}

	private function maybe_init_style_manager() {
		if ( Jet_Style_Manager::is_activated() && $this->use_style_manager ) {
			$this->css_scheme = array_merge( $this->general_css_scheme(), $this->_get_css_scheme() );
			$this->set_style_manager_instance()->_jsm_register_controls();
			$this->general_style_manager_options();
		}
	}

	private function _get_css_scheme() {
		return apply_filters(
			'jet-form-builder/block/css-scheme',
			$this->get_css_scheme(),
			$this->get_name()
		);
	}

	/**
	 * Set style manager class instance
	 *
	 * @return Base
	 */
	private function set_style_manager_instance() {
		$this->controls_manager = new Controls_Manager( $this->block_name() );

		return $this;
	}

	/**
	 * Render callback for the block
	 *
	 * @param array   $attrs
	 * @param $content
	 *
	 * @param null    $wp_block
	 *
	 * @return string
	 */
	public function render_callback_field( array $attrs, $content = null, $wp_block = null ) {
		if ( ! Live_Form::instance()->form_id ) {
			return '';
		}
		$this->set_block_data( $attrs, $content, $wp_block );
		$this->set_preset();

		$result   = array();
		$result[] = $this->start_form_row();

		if ( $this->is_field_visible() ) {

			/**
			 * $wp_block should not save in $this,
			 * like $attributes & $content
			 * because it's too large
			 */
			$parsed_block = $wp_block ? $wp_block->parsed_block : null;
			$result[]     = $this->get_block_renderer( $parsed_block );
		}

		$result[] = $this->end_form_row();

		return implode( "\n", $result );
	}

	/**
	 * @param $attributes
	 * @param null       $content
	 * @param \WP_Block  $wp_block
	 */
	public function set_block_data( $attributes, $content = null, $wp_block = null ) {
		$this->block_content = $content;
		$this->block_attrs   = array_merge(
			$this->get_default_attributes(),
			$attributes
		);
		$this->block_context = $wp_block->context ?? array();

		$this->block_attrs['blockName'] = $this->block_name();
		$this->block_attrs['type']      = Plugin::instance()->form->field_name( $this->block_attrs['blockName'] );
	}

	protected function set_preset() {
		if ( ! $this->use_preset() ) {
			return;
		}

		$this->block_attrs['default'] = $this->get_prepared_default( $this->get_default_from_preset() );
	}

	/**
	 * @param $value
	 *
	 * @return mixed
	 */
	protected function get_prepared_default( $value ) {
		$format = $this->expected_preset_type()[0] ?? false;

		switch ( $format ) {
			case 'array':
				if ( ! is_array( $value ) ) {
					$value = array( $value );
				}

				return array_map( 'strval', $value );
			case 'raw':
			default:
				return $value;
		}
	}

	protected function get_default_from_preset( $attributes = array() ) {
		if ( ! $this->parent_repeater_name() ) {
			return $this->get_field_value( $attributes );
		}

		if ( ! $this->get_current_repeater() ) {
			$this->set_current_repeater(
				array(
					'index'  => false,
<<<<<<< HEAD
					'values' => $this->load_current_repeater_preset() ?: array(),
=======
					'values' => $this->load_current_repeater_preset(),
>>>>>>> bf07f07b
				)
			);
		}

		$repeater = $this->get_current_repeater();

		if ( false === $repeater['index'] ) {
			return $this->get_field_value( $attributes );
		}

		$name = $this->block_attrs['name'] ?? '';
		$row  = $repeater['values'][ $repeater['index'] ] ?? array();

		return ( $row[ $name ] ?? $this->get_field_value( $attributes ) ) ?: '';
	}

	/**
	 * Returns field ID with repeater prefix if needed
	 *
	 * @param string $name
	 *
	 * @return mixed|string
	 */
	public function get_field_id( $name = '' ) {
		if ( $name && is_array( $name ) ) {
			$name = $name['name'];
		}
		if ( ! $name ) {
			$name = $this->block_attrs['name'] ?? '';
		}

		if ( $this->parent_repeater_name() ) {
			$name = sprintf(
				'%1$s_%2$s_%3$s',
				$this->parent_repeater_name(),
				$this->get_current_repeater_index(),
				$name
			);
		}

		return $name;
	}

	/**
	 * Returns field name with repeater prefix if needed
	 *
	 * @param $name
	 *
	 * @return string
	 */
	public function get_field_name( $name = '' ) {
		if ( ! $name ) {
			$name = $this->block_attrs['name'] ?? '';
		}
		if ( $this->parent_repeater_name() ) {
			$name = sprintf(
				'%1$s[%2$s][%3$s]',
				$this->parent_repeater_name(),
				$this->get_current_repeater_index(),
				$name
			);
		}

		return $name;
	}

	/**
	 * You can override this method
	 * to set your own template path
	 *
	 * @return false|string
	 */
	public function fields_templates_path() {
		return false;
	}

	/**
	 * You can override this method
	 * to set your own template path
	 *
	 * @return false|string
	 */
	public function common_templates_path() {
		return false;
	}

	/**
	 * You can rewrite this method
	 * so as not to display an additional html wrapper.
	 *
	 * Or you can add it yourself under some condition
	 * using the Base::start_form_row & Base::end_form_row methods
	 *
	 * @return bool
	 */
	public function render_row_layout() {
		return true;
	}

	/**
	 * Remove attribute from registered
	 * (should be called only inside get_attributes() method)
	 *
	 * @param  [type] $key [description]
	 *
	 * @return [type]      [description]
	 */
	public function unregister_attribute( $key ) {
		$this->_unregistered[] = $key;
	}

	public function unregister_attributes( $keys = array() ) {
		$this->_unregistered = array_merge(
			$this->_unregistered,
			$keys
		);
	}


	/**
	 * Returns full block name
	 *
	 * @return [type] [description]
	 */
	public function block_name() {
		return jet_form_builder()->form::NAMESPACE_FIELDS . $this->get_name();
	}

	/**
	 * Returns default class name for the block
	 *
	 * @return [type] [description]
	 */
	public function block_class_name() {
		return 'jet-form-' . $this->get_name();
	}

	/**
	 * Get required attribute value
	 *
	 * @param  [type] $args [description]
	 *
	 * @return [type]       [description]
	 */
	public function get_required_val() {
		if (
			! empty( $this->block_attrs['required'] )
			&& ( 'required' === $this->block_attrs['required'] || true === $this->block_attrs['required'] )
		) {
			return 'required';
		}

		return '';
	}

	public function get_required_attr() {
		$required = $this->get_required_val();

		if ( $required ) {
			return "required=\"$required\"";
		}

		return '';
	}

	/**
	 * Returns template path
	 *
	 * @param  [type] $path [description]
	 *
	 * @return [type]       [description]
	 */
	public function get_field_template( $path ) {
		$fields_path = $this->fields_templates_path();

		if ( ! $fields_path ) {
			$fields_path = JET_FORM_BUILDER_PATH . 'templates/fields/';
		}

		return $fields_path . $path;
	}

	public function get_common_template( $path ) {
		$fields_path = $this->common_templates_path();

		if ( ! $fields_path ) {
			$fields_path = JET_FORM_BUILDER_PATH . 'templates/common/';
		}

		return $fields_path . $path;
	}


	public function get_default_attributes() {
		$default = array();

		foreach ( $this->attrs as $name => $value ) {
			if ( isset( $value['default'] ) ) {
				$default[ $name ] = $value['default'];
			}
		}

		return $default;
	}

	/**
	 * Returns attra from input array if not isset, get from defaults
	 *
	 * @param string $attr
	 * @param array  $all
	 *
	 * @return mixed|string [type] [description]
	 */
	public function get_attr( $attr = '', $all = array() ) {
		if ( isset( $all[ $attr ] ) ) {
			return $all[ $attr ];
		} else {
			$defaults = $this->block_attributes();

			return isset( $defaults[ $attr ]['default'] ) ? $defaults[ $attr ]['default'] : '';
		}
	}

	/**
	 * Returns all block attributes list (custom + general + system)
	 *
	 * @param bool $with_styles
	 *
	 * @return array [type] [description]
	 */
	public function block_attributes() {

		/**
		 * Set default blocks attributes to avoid errors
		 */
		$this->attrs['className'] = array(
			'type'    => 'string',
			'default' => '',
		);

		if ( ! empty( $this->_unregistered ) ) {
			foreach ( $this->_unregistered as $key ) {
				unset( $this->attrs[ $key ] );
			}
		}

		return $this->attrs;

	}


	/**
	 * Register blocks specific JS variables
	 *
	 * @param  [type] $editor [description]
	 * @param  [type] $handle [description]
	 *
	 * @return [type]         [description]
	 */
	public function block_data( $editor, $handle ) {
	}

	/**
	 * Allow to filter raw attributes from block type instance to adjust JS and PHP attributes format
	 *
	 * @param  [type] $attributes [description]
	 *
	 * @return [type]             [description]
	 */
	public function prepare_attributes( $attributes ) {
		return $attributes;
	}

	public function general_field_name_params( $label = '', $help = '' ) {
		return array(
			'type'  => 'text',
			'label' => $label ? $label : __( 'Form field name', 'jet-form-builder' ),
			'help'  => $help ? $help : __( 'Should contain only Latin letters, numbers, `-` or `_` chars, no spaces only lower case', 'jet-form-builder' ),
		);
	}

	public function get_attributes() {
		return $this->attrs;
	}

	/**
	 * Open form wrapper
	 *
	 * @param bool $force
	 *
	 * @return false|string [type] [description]
	 */
	public function start_form_row( $force = false ) {
		if ( ! $force && ! $this->render_row_layout() ) {
			return '';
		}

		ob_start();

		do_action( 'jet-form-builder/before-start-form-row', $this );

		$this->add_attribute( 'class', 'jet-form-builder-row' );
		$this->add_attribute( 'class', 'field-type-' . $this->get_name() );

		include $this->get_global_template( 'common/start-form-row.php' );

		do_action( 'jet-form-builder/after-start-form-row', $this );

		return ob_get_clean();
	}

	/**
	 * Close form wrapper
	 *
	 * @param bool $force
	 *
	 * @return false|string [type] [description]
	 */
	public function end_form_row( $force = false ) {
		if ( ! $force && ! $this->render_row_layout() ) {
			return '';
		}

		ob_start();
		do_action( 'jet-form-builder/before-end-form-row', $this );

		include $this->get_global_template( 'common/end-form-row.php' );

		do_action( 'jet-form-builder/after-end-form-row', $this );

		return ob_get_clean();
	}

	/**
	 * Returns true if field is visible
	 *
	 * @param $field
	 *
	 * @return boolean        [description]
	 */
	public function is_field_visible() {
		$visibility = $this->block_attrs['visibility'] ?? false;

		// For backward compatibility and hidden fields
		if ( empty( $visibility ) ) {
			return true;
		}

		// If is visible for all - show field
		if ( 'all' === $visibility ) {
			return true;
		}

		// If is visible for logged in users and user is logged in - show field
		if ( 'logged_id' === $visibility && is_user_logged_in() ) {
			return true;
		}

		// If is visible for not logged in users and user is not logged in - show field
		if ( 'not_logged_in' === $visibility && ! is_user_logged_in() ) {
			return true;
		}

		return false;

	}

	public function after_set_pages( Form_Break $break ) {
	}


	/**
	 * @return Form_Break
	 */
	public function get_current_form_break() {
		$context_name = 'jet-forms/conditional-block--name';

		if ( ! isset( $this->block_context[ $context_name ] ) ) {
			return Live_Form::instance()->get_form_break();
		}
		$name  = $this->block_context[ $context_name ];
		$break = Live_Form::instance()->get_form_break( $name );

		if ( ! $break->get_pages() ) {
			$conditional = Plugin::instance()->form->get_field_by_name( 0, $name, Live_Form::instance()->blocks );

			$break->set_pages( $conditional['innerBlocks'], false );
			$this->after_set_pages( $break );
		}

		return $break;
	}

	public function get_current_repeater( $prop = '', $if_empty = false ) {
		$repeater = Live_Form::instance()->get_repeater( $this->parent_repeater_name() );

		return $prop ? ( $repeater[ $prop ] ?? $if_empty ) : $repeater;
	}

	public function get_current_repeater_index() {
		$index = $this->get_current_repeater( 'index' );

		return false !== $index ? $index : '__i__';
	}

	public function parent_repeater_name() {
		$context = 'jet-forms/repeater-field--name';

		return $this->block_context[ $context ] ?? '';
	}

	public function load_current_repeater_preset(): array {
		$repeater_block = Plugin::instance()->form->get_field_by_name(
			0,
			$this->parent_repeater_name(),
			Live_Form::instance()->blocks
		);

		if ( ! $repeater_block ) {
			return array();
		}

<<<<<<< HEAD
		return array_values(
			$this->get_field_value(
				array_merge(
					$repeater_block['attrs'],
					array(
						'type'      => Plugin::instance()->form->field_name( $repeater_block['blockName'] ),
						'blockName' => $repeater_block['blockName'],
					)
				)
			) ?: array()
		);
=======
		$repeater_preset = $this->get_field_value(
			array_merge(
				$repeater_block['attrs'],
				array(
					'type'      => Plugin::instance()->form->field_name( $repeater_block['blockName'] ),
					'blockName' => $repeater_block['blockName'],
				)
			)
		);

		if ( ! $repeater_preset ) {
			return array();
		}

		return array_values( $repeater_preset );
>>>>>>> bf07f07b
	}

	public function get_field_value( $attributes = array() ) {
		if ( ! $attributes ) {
			$attributes = $this->block_attrs;
		}

		return Preset_Manager::instance()->get_field_value( $attributes );
	}

	public function set_current_repeater( $attrs ) {
		Live_Form::instance()->set_repeater( $this->parent_repeater_name(), $attrs );
	}

	/**
	 * Possible values:
	 * 'raw' - get what is, unchanged;
	 * 'array';
	 *
	 * @return array
	 */
	public function expected_preset_type(): array {
		return array( 'raw' );
	}


}<|MERGE_RESOLUTION|>--- conflicted
+++ resolved
@@ -241,11 +241,7 @@
 			$this->set_current_repeater(
 				array(
 					'index'  => false,
-<<<<<<< HEAD
-					'values' => $this->load_current_repeater_preset() ?: array(),
-=======
 					'values' => $this->load_current_repeater_preset(),
->>>>>>> bf07f07b
 				)
 			);
 		}
@@ -668,19 +664,6 @@
 			return array();
 		}
 
-<<<<<<< HEAD
-		return array_values(
-			$this->get_field_value(
-				array_merge(
-					$repeater_block['attrs'],
-					array(
-						'type'      => Plugin::instance()->form->field_name( $repeater_block['blockName'] ),
-						'blockName' => $repeater_block['blockName'],
-					)
-				)
-			) ?: array()
-		);
-=======
 		$repeater_preset = $this->get_field_value(
 			array_merge(
 				$repeater_block['attrs'],
@@ -696,7 +679,6 @@
 		}
 
 		return array_values( $repeater_preset );
->>>>>>> bf07f07b
 	}
 
 	public function get_field_value( $attributes = array() ) {
