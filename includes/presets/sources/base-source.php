<?php


namespace Jet_Form_Builder\Presets\Sources;


use Jet_Form_Builder\Classes\Tools;
use Jet_Form_Builder\Dev_Mode\Manager;
use Jet_Form_Builder\Exceptions\Preset_Exception;
use Jet_Form_Builder\Presets\Preset_Manager;
use Jet_Form_Builder\Presets\Types\Base_Preset;

abstract class Base_Source {

	protected $fields_map;
	protected $field_data = array();
	protected $field_args;
	protected $preset_data;
	protected $field = '__condition__';
	protected $prop;
	private $src;

	const FUNC_PREFIX = '_source__';
	const EMPTY = '';

	abstract public function query_source();

	abstract public function get_id();

	public function init_source( $fields_map, $field_args, $preset_data ) {
		$this->fields_map  = $fields_map;
		$this->field_args  = $field_args;
		$this->preset_data = $preset_data;
		$this->field       = $this->field_args['name'] ?? '';
		$this->field_data  = $this->get_field_data();
		$this->prop        = $this->get_prop();
		$this->src         = $this->_query_source();

		$this->after_init();

		return $this;
	}

	public function after_init() {
	}

	public function _query_source() {
		if ( $this->prop ) {
			return $this->query_source();
		}
	}

	protected function get_field_data() {
		if ( $this->has_field_in_map() ) {
			return $this->fields_map[ $this->field ];
		}
	}

	public function has_field_in_map() {
		return ( isset( $this->fields_map[ $this->field ] ) && ( isset( $this->fields_map[ $this->field ]['prop'] ) || isset( $this->fields_map[ $this->field ]['key'] ) ) );
	}

	public function src() {
		return $this->src;
	}

	protected function can_get_preset() {
		return ( ! empty( $this->src() ) && ! is_wp_error( $this->src() ) );
	}

	public function default_prop( string $prop ) {
		$source = $this->src;

		if ( isset( $source->$prop ) ) {
			return $source->$prop;
		} elseif ( isset( $source->data ) && isset( $source->data->$prop ) ) {
			return $source->data->$prop;
		}

		return self::EMPTY;
	}

	protected function get_prop() {
		return ( ! empty( $this->field_data['prop'] ) ? $this->field_data['prop'] : false );
	}

	public function get_result_on_prop() {
		$func_name = self::FUNC_PREFIX . $this->prop;

		if ( is_callable( array( $this, $func_name ) ) ) {
			return call_user_func( array( $this, $func_name ) );
		}

		return $this->default_prop( $this->prop );
	}

	final public function result() {
		if ( ! $this->can_get_preset() ) {
			return self::EMPTY;
		}

		return $this->parse_result_value( $this->get_result_on_prop() );
	}


	/**
	 * Try to get values from request if passed
	 *
	 * @param  [type] $args [description]
	 *
	 * @return [type]       [description]
	 */
	public function maybe_adjust_value() {

		$value       = isset( $this->field_args['default'] ) ? $this->field_args['default'] : '';
		$request_val = ! empty( $_REQUEST['values'] ) ? $_REQUEST['values'] : array();

		if ( isset( $request_val[ $this->field ] ) ) {
			$value = $request_val[ $this->field ];
		}

		return $value;

	}

	public function parse_result_value( $value ) {
		if ( ! isset( $this->field_args['type'] ) ) {
<<<<<<< HEAD
			do_action( 'qm/debug', $this->field_args );
		}
		return Preset_Manager::instance()
			->manager_preset
			->prepare_result( $this->field_args['type'], $value );
=======
			return $value;
		}

		return Preset_Manager::instance()->prepare_result( $this->field_args['type'], $value );
>>>>>>> 5961532a
	}

}<|MERGE_RESOLUTION|>--- conflicted
+++ resolved
@@ -125,18 +125,10 @@
 
 	public function parse_result_value( $value ) {
 		if ( ! isset( $this->field_args['type'] ) ) {
-<<<<<<< HEAD
-			do_action( 'qm/debug', $this->field_args );
-		}
-		return Preset_Manager::instance()
-			->manager_preset
-			->prepare_result( $this->field_args['type'], $value );
-=======
 			return $value;
 		}
 
 		return Preset_Manager::instance()->prepare_result( $this->field_args['type'], $value );
->>>>>>> 5961532a
 	}
 
 }