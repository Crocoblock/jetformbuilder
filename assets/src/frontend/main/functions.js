import BaseHtmlAttr from './attrs/BaseHtmlAttr';
import MaxFilesHtmlAttr from './attrs/MaxFilesHtmlAttr';
import MaxFileSizeHtmlAttr from './attrs/MaxFileSizeHtmlAttr';
import RemainingCalcAttr from './attrs/RemainingCalcAttr';
import FileExtensionHtmlAttr from './attrs/FileExtensionHtmlAttr';

const { applyFilters } = JetPlugins.hooks;

/**
 * @param callbacks {Function[]}
 * @return {Promise<*>}
 */
async function allRejected( callbacks ) {
	const results = await Promise.allSettled(
		callbacks.map( current => new Promise( current ) ),
	);

	if ( window?.JetFormBuilderSettings?.devmode ) {
		console.group( 'allRejected' );
		console.info( ...results );
		console.groupEnd();
	}

	const invalid = results.filter(
		( error ) => 'rejected' === error.status,
	);

	return invalid.map( ( { reason, value } ) => {
		return reason?.length ? reason[ 0 ] : (
			reason ?? value
		);
	} );
}

function getLanguage() {
	const lang = window?.navigator?.languages?.length
	             ? window.navigator.languages[ 0 ]
	             : window?.navigator?.language;

	return lang ?? 'en-US';
}

const getInputHtmlAttr = () => applyFilters(
	'jet.fb.input.html.attrs',
	[
		'min',
		'max',
		'minLength',
		'maxLength',
		MaxFilesHtmlAttr,
		MaxFileSizeHtmlAttr,
		RemainingCalcAttr,
		FileExtensionHtmlAttr,
	],
);

/**
 * @type {BaseHtmlAttr[]}
 */
let inputHtmlAttrs = [];

/**
 * @param name {String}
 */
function getDefaultAttrByName( name ) {
	const attr    = new BaseHtmlAttr();
	attr.attrName = name;

	return attr;
}

/**
 * @param input {InputData}
 */
function setAttrs( input ) {
	if ( !inputHtmlAttrs.length ) {
		inputHtmlAttrs = getInputHtmlAttr();
	}

	for ( let inputHtmlAttr of inputHtmlAttrs ) {
		let current;
		if ( 'string' === typeof inputHtmlAttr ) {
			current = getDefaultAttrByName( inputHtmlAttr );
		}
		else {
			current = new inputHtmlAttr();
		}

		if ( !current.isSupported( input ) ) {
			continue;
		}
		input.attrs[ current.attrName ] = current;

		current.setInput( input );
		current.observe();
	}
}

function toHTML( text ) {
	const template     = document.createElement( 'template' );
	template.innerHTML = text.trim();

	return template.content;
}

function isEmpty( value ) {
	if ( null === value || undefined === value ) {
		return true;
	}

	if ( 'object' === typeof value && !Array.isArray( value ) ) {
		return !Object.keys( value )?.length;
	}

	if ( 'number' === typeof value ) {
		return 0 === value;
	}

	return !value?.length;
}

/**
 * @param node {HTMLElement}
 */
function isVisible( node ) {
	return (
		node?.isConnected && null !== node?.offsetParent
	);
}

/**
 * @param node {Element}
 */
function getOffsetTop( node ) {
	const rect = node.getBoundingClientRect();

	return rect?.top + window.scrollY;
}

/**
 * @param inputs {InputData[]}
 */
function focusOnInvalidInput( inputs ) {
	for ( const input of inputs ) {
		if (
			input.reporting.validityState.current ||
			input.reporting.hasAutoScroll()
		) {
			continue;
		}
		input.onFocus();
		break;
	}
}

export {
	allRejected,
	getLanguage,
	setAttrs,
	toHTML,
	isEmpty,
	getOffsetTop,
<<<<<<< HEAD
	focusOnInvalidInput,
=======
	isVisible,
>>>>>>> 0b770d48
};<|MERGE_RESOLUTION|>--- conflicted
+++ resolved
@@ -160,9 +160,6 @@
 	toHTML,
 	isEmpty,
 	getOffsetTop,
-<<<<<<< HEAD
 	focusOnInvalidInput,
-=======
 	isVisible,
->>>>>>> 0b770d48
 };