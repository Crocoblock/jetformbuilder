--- conflicted
+++ resolved
@@ -152,11 +152,8 @@
 			new Repeater_Field(),
 			new Form_Break_Field(),
 			new Group_Break_Field(),
-<<<<<<< HEAD
 			new Conditional_Block(),
-=======
 			new Datetime_Field(),
->>>>>>> 9497cd73
 		);
 
 		foreach ( $types as $type ) {
