import ActionModal from "../components/action-modal";
import RepeaterWithState from "../components/repeater-with-state";
import FieldWithPreset from "../components/field-with-preset";
import Tools from "../tools";
import DynamicPreset from "../components/presets/dynamic-preset";

function getRandomID() {
	return Math.floor( Math.random() * 8999 ) + 1000;
}

const defaultActions = [{
	type: 'send_email',
	id: getRandomID(),
	settings: {
		subject: 'New order on website',
		content: 'Hi admin!\n\nThere are new order on your website.\n\nOrder details:\n- Post ID: %post_id%'
	}
}];

<<<<<<< HEAD
const newItemCondition = {
	execute: false,
	operator: '',
	field: '',
	compare: '',
};

const conditionOperators = [
	{ label: '--', value: '' },
	{ label: 'Equal', value: 'equal' },
	{ label: 'Greater than', value: 'greater' },
	{ label: 'Less than', value: 'less' },
	{ label: 'Between', value: 'between' },
	{ label: 'In the list', value: 'one_of' },
	{ label: 'Contain text', value: 'contain' },
];

const {
	TextControl,
	SelectControl,
	Button,
	ButtonGroup,
	Card,
	CardBody,
	Flex,
	FlexItem,
	DropdownMenu,
	Panel,
	Modal,
	ToggleControl,
	TextareaControl,
} = wp.components;

const {
	registerPlugin
} = wp.plugins;

const {
	PluginDocumentSettingPanel
} = wp.editPost;

const {
	useSelect,
	useDispatch
} = wp.data;

const {
	useState,
	useEffect
} = wp.element;

const {
	withState
} = wp.compose;

const { __ } = wp.i18n;

function ActionsMeta() {
=======
function ActionsMeta() {

	const {
		TextControl,
		SelectControl,
		Button,
		ButtonGroup,
		Card,
		CardBody,
		DropdownMenu,
		Modal
	} = wp.components;

	const {
		registerPlugin
	} = wp.plugins;

	const {
		PluginDocumentSettingPanel
	} = wp.editPost;

	const {
		useSelect,
		useDispatch
	} = wp.data;

	const {
		useState,
		useEffect
	} = wp.element;

	const {
		withState
	} = wp.compose;

	const DocumentSettingPanelActions = () => {
>>>>>>> 3ace0376

		const meta = wp.data.select( 'core/editor' ).getEditedPostAttribute( 'meta' ) || {};

		const {
			editPost
		} = useDispatch( 'core/editor' );


		const [actions, setActions] = useState( JSON.parse( meta._jf_actions || '[]' ) );

		const [userAction, setUserAction] = useState( 'load' );

		useEffect( () => {

			editPost( {
				meta: ( {
					...meta,
					_jf_actions: JSON.stringify( actions )
				} )
			} );

			return () => {
				if ( userAction === 'load' && actions.length === 0 ) {
					setUserAction( 0 );
					setActions( defaultActions );
				}
				if ( actions.length !== 0 ) {
					setUserAction( 0 );
				}
			}
		} );


		const moveAction = ( fromIndex, toIndex ) => {

			var item = JSON.parse( JSON.stringify( actions[ fromIndex ] ) ),
				replacedItem = JSON.parse( JSON.stringify( actions[ toIndex ] ) );

			actions.splice( toIndex, 1, item );
			actions.splice( fromIndex, 1, replacedItem );

			setActions( [...actions] );

		};

		const deleteAction = ( index ) => {
			actions.splice( index, 1 );
			setActions( [...actions] );
		};

		const updateAction = ( id, key, value ) => {
			setActions( actions.map( action => {
				if ( action.id === id ) {
					var newAction = JSON.parse( JSON.stringify( action ) );
					newAction[ key ] = value;
					return newAction;
				} else {
					return action;
				}
			} ) );
		};

		const [isEdit, setEdit] = useState( false );
		const [isEditProcessAction, setEditProcessAction] = useState( false );
		const [editedAction, setEditedAction] = useState( {} );
		const [processedAction, setProcessedAction] = useState( {} );

		const closeModal = () => {
			setEdit( false )
		};

		const actionTypes = window.jetFormActionTypes.map( function ( action ) {
			return {
				value: action.id,
				label: action.name,
			};
		} );

		var Callback = false;

		for ( var i = 0; i < window.jetFormActionTypes.length; i ++ ) {

			if ( window.jetFormActionTypes[ i ].id === editedAction.type && window.jetFormActionTypes[ i ].callback ) {
				Callback = window.jetFormActionTypes[ i ].callback;
			}
		}

		const updateActionSettings = ( action ) => {
			updateAction( action.id, 'settings', action.settings );
			closeModal();
		}

		const updateActionCondition = ( items ) => {
			updateAction( processedAction.id, 'conditions', items );
			setEditProcessAction( false );
		}

		useEffect( () => {
			if ( editedAction.type ) {
				setEdit( true );
			}
		}, [editedAction] );

		useEffect( () => {
			if ( processedAction.type ) {
				setEditProcessAction( true );
			}
		}, [processedAction] );

		const formFields = Tools.getFormFieldsBlocksWithPlaceholder();

		return (
			<PluginDocumentSettingPanel
				name={ 'jf-actions' }
				title={ 'Post Submit Actions' }
			>
				{ actions && actions.map( ( action, index ) => {
					return <Card
						key={ action.id }
						size={ 'extraSmall' }
						className={ 'jet-form-action' }
					>
						<CardBody>
<<<<<<< HEAD
							<Flex
								align={ 'center' }
								justify={ 'space-between' }
							>
								<FlexItem>
									<Flex
										align={ 'center' }
										justify={ 'space-between' }
									>
										<SelectControl
											value={ action.type }
											options={ actionTypes }
											onChange={ ( newType ) => {
												updateAction( action.id, 'type', newType );
											} }
										/>
										<Button
											icon={ 'edit' }
											label={ 'Edit Action' }
											onClick={ () => {
												setEditedAction( () => ( {
													...action
												} ) );
											} }
										/>
										<div/>
										<Button
											icon={ 'admin-generic' }
											label={ 'Process & Manipulate' }
											onClick={ () => {
												setProcessedAction( () => ( { ...action } ) );
											} }
										/>
										<DropdownMenu
											icon={ 'ellipsis' }
											label={ 'Edit, move or delete' }
											controls={ [
												{
													title: 'Up',
													icon: 'arrow-up',
													disabled: true,
													onClick: () => {
														if ( 0 !== index ) {
															moveAction( index, index - 1 );
														}
													}
												},
												{
													title: 'Down',
													icon: 'arrow-down',
													disabled: index === actions.length,
													onClick: () => {
														if ( ( actions.length - 1 ) !== index ) {
															moveAction( index, index + 1 );
														}
													}
												},
												{
													title: 'Delete',
													icon: 'trash',
													onClick: () => {
														deleteAction( index );
													}
												}
											] }
										/>
									</Flex>
								</FlexItem>
							</Flex>
=======

							<SelectControl
								value={ action.type }
								options={ actionTypes }
								onChange={ ( newType ) => {
									updateAction( action.id, 'type', newType );
								} }
							/>
							<Button
								icon={ 'edit' }
								label={ 'Edit Action' }
								onClick={ () => {
									setEditedAction( () => ( {
										...action
									} ) );
								} }
							/>
							<div/>

							<DropdownMenu
								icon={ 'ellipsis' }
								label={ 'Edit, move or delete' }
								controls={ [
									{
										title: 'Up',
										icon: 'arrow-up',
										disabled: true,
										onClick: () => {
											if ( 0 !== index ) {
												moveAction( index, index - 1 );
											}
										}
									},
									{
										title: 'Down',
										icon: 'arrow-down',
										disabled: index === actions.length,
										onClick: () => {
											if ( ( actions.length - 1 ) !== index ) {
												moveAction( index, index + 1 );
											}
										}
									},
									{
										title: 'Delete',
										icon: 'trash',
										onClick: () => {
											deleteAction( index );
										}
									}
								] }
							/>

>>>>>>> 3ace0376
						</CardBody>
					</Card>
				} ) }
				<Button
					isPrimary
					onClick={ () => {
						setActions( [
							...actions,
							{
								type: 'send_email',
								id: getRandomID(),
								settings: {},
								conditions: []
							}
						] );
					} }
				>
					{ '+ New Action' }
				</Button>
				{ isEdit && <ActionModal
					classNames={ ['width-60'] }
					onRequestClose={ closeModal }
					title={ 'Edit Action' }
					onUpdateClick={ () => {
						updateActionSettings( editedAction )
					} }
					onCancelClick={ closeModal }
				>
					<Callback
						settings={ editedAction.settings }
						onChange={ ( data ) => {
							setEditedAction( {
								...editedAction,
								settings: data
							} );
						} }
					/>
				</ActionModal> }
				{ isEditProcessAction && <ActionModal
					classNames={ ['width-60'] }
					title={ 'Edit Process Conditions & Data Manipulation' }
					onRequestClose={ () => setEditProcessAction( false ) }
					onCancelClick={ () => setEditProcessAction( false ) }
				>
					{ ( { actionClick, onRequestClose } ) => {
						return <RepeaterWithState
							items={ processedAction.conditions }
							newItem={ newItemCondition }
							onUnMount={ onRequestClose }
							isSaveAction={ actionClick }
							onSaveItems={ updateActionCondition }
							addNewButtonLabel={ __( 'Add New Condition' ) }
						>
							{ ( { currentItem, changeCurrentItem } ) => {
								return <>
									<ToggleControl
										label={ __( 'Execute an action when the condition is met' ) }
										checked={ currentItem.execute }
										onChange={ newValue => {
											changeCurrentItem( {
												value: newValue,
												name: 'execute',
											} );
										} }
									/>
									<SelectControl
										label="Operator"
										labelPosition="side"
										value={ currentItem.operator }
										options={ conditionOperators }
										onChange={ newValue => {
											changeCurrentItem( {
												value: newValue,
												name: 'operator',
											} );
										} }
									/>
									<SelectControl
										label="Field"
										labelPosition="side"
										value={ currentItem.field }
										options={ formFields }
										onChange={ newValue => {
											changeCurrentItem( {
												value: newValue,
												name: 'field',
											} );
										} }
									/>
									<FieldWithPreset
										ModalEditor={ ( { actionClick, onRequestClose } ) => <DynamicPreset
											value={ currentItem.compare }
											isSaveAction={ actionClick }
											onSavePreset={ newValue => {
												changeCurrentItem( {
													value: newValue,
													name: 'compare',
												} );
											} }
											excludeSources={ [ 'query_var' ] }
											onUnMount={ onRequestClose }
										/> }
										triggerClasses={ ['trigger--unset-margin-top'] }
									>
										<TextareaControl
											label="Value to Compare"
											value={ currentItem.compare }
											onChange={ newValue => {
												changeCurrentItem( {
													value: newValue,
													name: 'compare',
												} );
											} }
										/>
									</FieldWithPreset>
								</>;
							} }
						</RepeaterWithState>;
					} }

				</ActionModal> }
			</PluginDocumentSettingPanel>
		)
	};

	registerPlugin( 'jf-actions-panel', {
		render: DocumentSettingPanelActions,
		icon: null,
	} );
}

export default ActionsMeta;<|MERGE_RESOLUTION|>--- conflicted
+++ resolved
@@ -1,9 +1,3 @@
-import ActionModal from "../components/action-modal";
-import RepeaterWithState from "../components/repeater-with-state";
-import FieldWithPreset from "../components/field-with-preset";
-import Tools from "../tools";
-import DynamicPreset from "../components/presets/dynamic-preset";
-
 function getRandomID() {
 	return Math.floor( Math.random() * 8999 ) + 1000;
 }
@@ -17,66 +11,6 @@
 	}
 }];
 
-<<<<<<< HEAD
-const newItemCondition = {
-	execute: false,
-	operator: '',
-	field: '',
-	compare: '',
-};
-
-const conditionOperators = [
-	{ label: '--', value: '' },
-	{ label: 'Equal', value: 'equal' },
-	{ label: 'Greater than', value: 'greater' },
-	{ label: 'Less than', value: 'less' },
-	{ label: 'Between', value: 'between' },
-	{ label: 'In the list', value: 'one_of' },
-	{ label: 'Contain text', value: 'contain' },
-];
-
-const {
-	TextControl,
-	SelectControl,
-	Button,
-	ButtonGroup,
-	Card,
-	CardBody,
-	Flex,
-	FlexItem,
-	DropdownMenu,
-	Panel,
-	Modal,
-	ToggleControl,
-	TextareaControl,
-} = wp.components;
-
-const {
-	registerPlugin
-} = wp.plugins;
-
-const {
-	PluginDocumentSettingPanel
-} = wp.editPost;
-
-const {
-	useSelect,
-	useDispatch
-} = wp.data;
-
-const {
-	useState,
-	useEffect
-} = wp.element;
-
-const {
-	withState
-} = wp.compose;
-
-const { __ } = wp.i18n;
-
-function ActionsMeta() {
-=======
 function ActionsMeta() {
 
 	const {
@@ -113,7 +47,6 @@
 	} = wp.compose;
 
 	const DocumentSettingPanelActions = () => {
->>>>>>> 3ace0376
 
 		const meta = wp.data.select( 'core/editor' ).getEditedPostAttribute( 'meta' ) || {};
 
@@ -165,7 +98,7 @@
 		};
 
 		const updateAction = ( id, key, value ) => {
-			setActions( actions.map( action => {
+			setActions( actions.map( ( action, index ) => {
 				if ( action.id === id ) {
 					var newAction = JSON.parse( JSON.stringify( action ) );
 					newAction[ key ] = value;
@@ -177,9 +110,7 @@
 		};
 
 		const [isEdit, setEdit] = useState( false );
-		const [isEditProcessAction, setEditProcessAction] = useState( false );
 		const [editedAction, setEditedAction] = useState( {} );
-		const [processedAction, setProcessedAction] = useState( {} );
 
 		const closeModal = () => {
 			setEdit( false )
@@ -201,14 +132,9 @@
 			}
 		}
 
-		const updateActionSettings = ( action ) => {
+		const updateActionFromModal = ( action ) => {
 			updateAction( action.id, 'settings', action.settings );
 			closeModal();
-		}
-
-		const updateActionCondition = ( items ) => {
-			updateAction( processedAction.id, 'conditions', items );
-			setEditProcessAction( false );
 		}
 
 		useEffect( () => {
@@ -216,14 +142,6 @@
 				setEdit( true );
 			}
 		}, [editedAction] );
-
-		useEffect( () => {
-			if ( processedAction.type ) {
-				setEditProcessAction( true );
-			}
-		}, [processedAction] );
-
-		const formFields = Tools.getFormFieldsBlocksWithPlaceholder();
 
 		return (
 			<PluginDocumentSettingPanel
@@ -237,77 +155,6 @@
 						className={ 'jet-form-action' }
 					>
 						<CardBody>
-<<<<<<< HEAD
-							<Flex
-								align={ 'center' }
-								justify={ 'space-between' }
-							>
-								<FlexItem>
-									<Flex
-										align={ 'center' }
-										justify={ 'space-between' }
-									>
-										<SelectControl
-											value={ action.type }
-											options={ actionTypes }
-											onChange={ ( newType ) => {
-												updateAction( action.id, 'type', newType );
-											} }
-										/>
-										<Button
-											icon={ 'edit' }
-											label={ 'Edit Action' }
-											onClick={ () => {
-												setEditedAction( () => ( {
-													...action
-												} ) );
-											} }
-										/>
-										<div/>
-										<Button
-											icon={ 'admin-generic' }
-											label={ 'Process & Manipulate' }
-											onClick={ () => {
-												setProcessedAction( () => ( { ...action } ) );
-											} }
-										/>
-										<DropdownMenu
-											icon={ 'ellipsis' }
-											label={ 'Edit, move or delete' }
-											controls={ [
-												{
-													title: 'Up',
-													icon: 'arrow-up',
-													disabled: true,
-													onClick: () => {
-														if ( 0 !== index ) {
-															moveAction( index, index - 1 );
-														}
-													}
-												},
-												{
-													title: 'Down',
-													icon: 'arrow-down',
-													disabled: index === actions.length,
-													onClick: () => {
-														if ( ( actions.length - 1 ) !== index ) {
-															moveAction( index, index + 1 );
-														}
-													}
-												},
-												{
-													title: 'Delete',
-													icon: 'trash',
-													onClick: () => {
-														deleteAction( index );
-													}
-												}
-											] }
-										/>
-									</Flex>
-								</FlexItem>
-							</Flex>
-=======
 
 							<SelectControl
 								value={ action.type }
@@ -361,7 +208,6 @@
 								] }
 							/>
 
->>>>>>> 3ace0376
 						</CardBody>
 					</Card>
 				} ) }
@@ -374,115 +220,67 @@
 								type: 'send_email',
 								id: getRandomID(),
 								settings: {},
-								conditions: []
 							}
 						] );
 					} }
 				>
 					{ '+ New Action' }
 				</Button>
-				{ isEdit && <ActionModal
-					classNames={ ['width-60'] }
-					onRequestClose={ closeModal }
-					title={ 'Edit Action' }
-					onUpdateClick={ () => {
-						updateActionSettings( editedAction )
-					} }
-					onCancelClick={ closeModal }
-				>
-					<Callback
-						settings={ editedAction.settings }
-						onChange={ ( data ) => {
-							setEditedAction( {
-								...editedAction,
-								settings: data
-							} );
-						} }
-					/>
-				</ActionModal> }
-				{ isEditProcessAction && <ActionModal
-					classNames={ ['width-60'] }
-					title={ 'Edit Process Conditions & Data Manipulation' }
-					onRequestClose={ () => setEditProcessAction( false ) }
-					onCancelClick={ () => setEditProcessAction( false ) }
-				>
-					{ ( { actionClick, onRequestClose } ) => {
-						return <RepeaterWithState
-							items={ processedAction.conditions }
-							newItem={ newItemCondition }
-							onUnMount={ onRequestClose }
-							isSaveAction={ actionClick }
-							onSaveItems={ updateActionCondition }
-							addNewButtonLabel={ __( 'Add New Condition' ) }
-						>
-							{ ( { currentItem, changeCurrentItem } ) => {
-								return <>
-									<ToggleControl
-										label={ __( 'Execute an action when the condition is met' ) }
-										checked={ currentItem.execute }
-										onChange={ newValue => {
-											changeCurrentItem( {
-												value: newValue,
-												name: 'execute',
-											} );
-										} }
-									/>
-									<SelectControl
-										label="Operator"
-										labelPosition="side"
-										value={ currentItem.operator }
-										options={ conditionOperators }
-										onChange={ newValue => {
-											changeCurrentItem( {
-												value: newValue,
-												name: 'operator',
-											} );
-										} }
-									/>
-									<SelectControl
-										label="Field"
-										labelPosition="side"
-										value={ currentItem.field }
-										options={ formFields }
-										onChange={ newValue => {
-											changeCurrentItem( {
-												value: newValue,
-												name: 'field',
-											} );
-										} }
-									/>
-									<FieldWithPreset
-										ModalEditor={ ( { actionClick, onRequestClose } ) => <DynamicPreset
-											value={ currentItem.compare }
-											isSaveAction={ actionClick }
-											onSavePreset={ newValue => {
-												changeCurrentItem( {
-													value: newValue,
-													name: 'compare',
-												} );
-											} }
-											excludeSources={ [ 'query_var' ] }
-											onUnMount={ onRequestClose }
-										/> }
-										triggerClasses={ ['trigger--unset-margin-top'] }
-									>
-										<TextareaControl
-											label="Value to Compare"
-											value={ currentItem.compare }
-											onChange={ newValue => {
-												changeCurrentItem( {
-													value: newValue,
-													name: 'compare',
-												} );
-											} }
-										/>
-									</FieldWithPreset>
-								</>;
-							} }
-						</RepeaterWithState>;
-					} }
-
-				</ActionModal> }
+				{ isEdit && (
+					<Modal
+						onRequestClose={ closeModal }
+						className={ 'jet-form-edit-modal' }
+						style={ { width: '60vw' } }
+						title={ 'Edit Action' }
+					>
+						{ ! Callback && <div
+							className="jet-form-edit-modal__content"
+						>{ 'Action callback is not found.' }</div> }
+						{ Callback && <div>
+							<div className="jet-form-edit-modal__content">
+								<Callback
+									settings={ editedAction.settings }
+									onChange={ ( data ) => {
+										setEditedAction( {
+											...editedAction,
+											settings: data
+										} );
+									} }
+								/>
+							</div>
+							<ButtonGroup
+								className="jet-form-edit-modal__actions"
+								style={ {
+									position: 'sticky',
+									bottom: '0',
+									margin: '20px -24px -24px',
+									padding: '18px 24px 20px',
+									backgroundColor: '#fff',
+									width: 'calc( 100% + 48px )',
+									borderTop: '1px solid #ddd',
+								} }
+							>
+								<Button
+									isPrimary
+									onClick={ () => {
+										updateActionFromModal( editedAction )
+									} }
+								>
+									Update
+								</Button>
+								<Button
+									isSecondary
+									style={ {
+										margin: '0 0 0 10px'
+									} }
+									onClick={ closeModal }
+								>
+									Cancel
+								</Button>
+							</ButtonGroup>
+						</div> }
+					</Modal>
+				) }
 			</PluginDocumentSettingPanel>
 		)
 	};
