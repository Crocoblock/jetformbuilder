--- conflicted
+++ resolved
@@ -5,11 +5,6 @@
 
 
 use Jet_Form_Builder\Classes\Instance_Trait;
-<<<<<<< HEAD
-use Jet_Form_Builder\Classes\Tools;
-=======
->>>>>>> fb69b133
-use Jet_Form_Builder\Exceptions\Request_Exception;
 use Jet_Form_Builder\Plugin;
 use Jet_Form_Builder\Request\Fields;
 
@@ -22,14 +17,8 @@
 class Parser_Manager {
 
 	private $_parsers;
-<<<<<<< HEAD
-	private $_current;
-	private $response = array();
-	private $request_handler;
-=======
 	private $response;
 	public $inside_conditional = false;
->>>>>>> fb69b133
 
 	use Instance_Trait;
 
@@ -50,53 +39,8 @@
 		foreach ( $parsers as $parser ) {
 			$this->_parsers[ $parser->type() ] = $parser;
 		}
-
-		$this->_current = new Current_Parsers();
 	}
 
-<<<<<<< HEAD
-	public function save_parsers_or_get_response( $source_fields, $request, $parent_name = '', $index = false ) {
-		foreach ( $source_fields as $field ) {
-			if ( ! $this->is_field_visible( $field['attrs'] ) ) {
-				continue;
-			}
-			$name         = $this->get_field_name( $field );
-			$parser_value = $this->get_value_or_parser( $field, $request, $name, $parent_name, $index );
-
-			if ( $parser_value instanceof Field_Data_Parser ) {
-				$this->current()->add_parser( $parser_value );
-
-			} elseif ( $parent_name && false !== $index ) {
-				$this->response( array(
-					$parent_name => array(
-						$index => array(
-							$name => $parser_value
-						)
-					)
-				), true );
-			} else {
-				$this->response( array( $name => $parser_value ) );
-			}
-		}
-	}
-
-	/**
-	 * Main method, which called outside this class
-	 *
-	 * @param $request_handler
-	 *
-	 * @return array
-	 */
-	public function get_values_fields( $request_handler ) {
-		$fields  = $request_handler->_fields;
-		$request = $request_handler->_request_values;
-
-		$this->set_request_handler( $request_handler );
-		$this->save_parsers_or_get_response( $fields, $request );
-
-		foreach ( $this->current()->get_all() as $parser ) {
-			$parser->response();
-=======
 	public function get_values_fields( $fields, $request, $inside_conditional = false ) {
 		$response = array();
 
@@ -122,24 +66,11 @@
 			$name     = isset( $settings['name'] ) ? $settings['name'] : 'field_name';
 
 			$response[ $name ] = $this->get_parsed_value( $field, $request, $name, $inside_conditional );
->>>>>>> fb69b133
 		}
-		$this->current()->clear();
 
-		return $this->clear_response();
+		return $response;
 	}
 
-<<<<<<< HEAD
-	public function get_value_or_parser( $field, $source_request, $name, $parent_name = '', $index = false ) {
-		$value  = isset( $source_request[ $name ] ) ? $source_request[ $name ] : '';
-		$type   = Plugin::instance()->form->field_name( $field['blockName'] );
-		$parser = $this->get_parser( $type );
-
-		if ( $parser instanceof Field_Data_Parser ) {
-			$parser->init( $value, $field, $parent_name, $index );
-
-			return $parser;
-=======
 	public function get_parsed_value( $field, $request, $name, $inside_conditional ) {
 
 		if ( ! $this->is_field_visible( $field['attrs'] ) ) {
@@ -152,7 +83,6 @@
 			$parser->init( $value, $field, $inside_conditional );
 
 			return $parser->response();
->>>>>>> fb69b133
 		}
 
 		return $value;
@@ -164,8 +94,6 @@
 		return isset( $this->_parsers[ $type ] );
 	}
 
-<<<<<<< HEAD
-=======
 	private function get_parser_by_block_name( $block_name ) {
 		$type = Plugin::instance()->form->field_name( $block_name );
 
@@ -176,7 +104,6 @@
 		return isset( $this->_parsers[ $type ] ) ? clone $this->_parsers[ $type ] : false;
 	}
 
->>>>>>> fb69b133
 	/**
 	 * Returns true if field is visible
 	 *
@@ -210,46 +137,4 @@
 
 	}
 
-	private function get_field_name( $field ) {
-		$settings = $field['attrs'];
-
-		return isset( $settings['name'] ) ? $settings['name'] : 'field_name';
-	}
-
-	public function set_request_handler( $request_handler ) {
-		$this->request_handler = $request_handler;
-	}
-
-	/**
-	 * @return Request_Handler
-	 */
-	public function request() {
-		return $this->request_handler;
-	}
-
-	/**
-	 * @return Current_Parsers
-	 */
-	public function current() {
-		return $this->_current;
-	}
-
-	public function response( $value = null, $recursively = false ) {
-		if ( empty( $value ) ) {
-			return $this->response;
-		}
-		if ( $recursively ) {
-			$this->response = Tools::array_merge_recursive_distinct( $this->response, $value );
-		} else {
-			$this->response = array_merge( $this->response, $value );
-		}
-	}
-
-	public function clear_response() {
-		$response       = $this->response();
-		$this->response = array();
-
-		return $response;
-	}
-
 }