<?php

namespace Jet_Form_Builder\Blocks\Render;

// If this file is called directly, abort.
use Jet_Form_Builder\Classes\Tools;
use Jet_Form_Builder\Live_Form;

if ( ! defined( 'WPINC' ) ) {
	die;
}

/**
 * Define text field renderer class
 */
class Repeater_Field_Render extends Base {

	public $current_repeater_i = false;
	public $current_repeater;

	public function get_name() {
		return 'repeater-field';
	}

	public function render( $wp_block = null, $template = null ) {
		if ( empty( $wp_block['innerBlocks'] ) ) {
			return '';
		}

		$this->add_attribute( 'class', 'jet-form-builder-repeater jet-form-builder__field' );
		$this->add_attribute( 'class', $this->maybe_get_error_class( $this->block_type->block_attrs ) );
		$this->add_attribute( 'class', $this->block_type->block_attrs['class_name'] );

		$template = sprintf(
			'<template class="jet-form-builder-repeater__initial">%1$s</template>',
			$this->with_repeater_row_wrapper( $this->block_type->block_content )
		);

		$html = '<div class="jet-form-builder__field-wrap">';

		$html .= sprintf(
			'<div %5$s data-repeater="1" 
            data-field-name="%1$s" name="%1$s" data-settings="%2$s" %3$s>%4$s',
			esc_attr( $this->block_type->block_attrs['name'] ),
			$this->block_type->settings,
			$this->block_type->calc_dataset,
			$template,
			$this->get_attributes_string()
		);

		$html .= sprintf(
			'<div class="jet-form-builder-repeater__items">%s</div>',
			$this->maybe_render_rows( $wp_block )
		);

		if ( 'manually' === $this->block_type->manage_items ) {
			$html .= sprintf(
				'<div class="jet-form-builder-repeater__actions">
                <button type="button" class="jet-form-builder-repeater__new">%1$s</button>
                </div>',
				wp_kses_post( $this->block_type->new_item_label )
			);
		}

		$html .= '</div>';
		$html .= $this->maybe_render_error( $this->block_type->block_attrs );
		$html .= '</div>';

		return parent::render( null, $html );
	}

	public function maybe_render_rows( $wp_block ) {
		$values   = $this->block_type->get_current_repeater( 'values' );
		$response = '';

		if ( empty( $values ) || ! is_array( $values ) ) {
			return $response;
		}

		for ( $i = 0; $i < count( $values ); $i ++ ) {
			$response .= $this->render_repeater_row( $wp_block, $i );
		}

<<<<<<< HEAD
		$this->block_type->set_current_repeater(
			array(
				'index' => false,
			)
		);
=======
		$this->block_type->set_current_repeater( array(
			'index' => false
		) );
>>>>>>> 9948f98e

		return $response;
	}

	/**
	 * Render current repeater row
	 *
	 * @param $wp_block
<<<<<<< HEAD
	 * @param int      $index
=======
	 * @param int $index
>>>>>>> 9948f98e
	 *
	 * @return string
	 */
	public function render_repeater_row( $wp_block, $index = 0 ) {
		$html = '';

<<<<<<< HEAD
		$this->block_type->set_current_repeater(
			array(
				'index' => $index,
			)
		);

		foreach ( $wp_block['innerBlocks'] as $block ) {
			$html .= Tools::render_block_with_context(
				$block,
				array(
					'jet-forms/repeater-field--name' => $this->block_type->parent_repeater_name(),
				)
			);
=======
		$this->block_type->set_current_repeater( array(
			'index' => $index
		) );

		foreach ( $wp_block['innerBlocks'] as $block ) {
			$html .= Tools::render_block_with_context( $block, array(
				'jet-forms/repeater-field--name' => $this->block_type->parent_repeater_name()
			) );
>>>>>>> 9948f98e
		}

		return $this->with_repeater_row_wrapper( $html, $index );
	}

	public function with_repeater_row_wrapper( $content, $index = 0 ) {
		$html = sprintf(
			'<div class="jet-form-builder-repeater__row" data-repeater-row="1" data-index="%1$s" %2$s>',
			$index,
			$this->block_type->calc_dataset
		);

		$html .= sprintf( '<div class="jet-form-builder-repeater__row-fields">%s</div>', $content );

		if ( 'manually' === $this->block_type->manage_items ) {
			$html .= '<div class="jet-form-builder-repeater__row-remove">';
			$html .= '<button type="button" class="jet-form-builder-repeater__remove">&times;</button>';
			$html .= '</div>';
		}

		return $html . '</div>';
	}


}<|MERGE_RESOLUTION|>--- conflicted
+++ resolved
@@ -81,17 +81,11 @@
 			$response .= $this->render_repeater_row( $wp_block, $i );
 		}
 
-<<<<<<< HEAD
 		$this->block_type->set_current_repeater(
 			array(
 				'index' => false,
 			)
 		);
-=======
-		$this->block_type->set_current_repeater( array(
-			'index' => false
-		) );
->>>>>>> 9948f98e
 
 		return $response;
 	}
@@ -100,18 +94,13 @@
 	 * Render current repeater row
 	 *
 	 * @param $wp_block
-<<<<<<< HEAD
-	 * @param int      $index
-=======
 	 * @param int $index
->>>>>>> 9948f98e
 	 *
 	 * @return string
 	 */
 	public function render_repeater_row( $wp_block, $index = 0 ) {
 		$html = '';
 
-<<<<<<< HEAD
 		$this->block_type->set_current_repeater(
 			array(
 				'index' => $index,
@@ -125,16 +114,6 @@
 					'jet-forms/repeater-field--name' => $this->block_type->parent_repeater_name(),
 				)
 			);
-=======
-		$this->block_type->set_current_repeater( array(
-			'index' => $index
-		) );
-
-		foreach ( $wp_block['innerBlocks'] as $block ) {
-			$html .= Tools::render_block_with_context( $block, array(
-				'jet-forms/repeater-field--name' => $this->block_type->parent_repeater_name()
-			) );
->>>>>>> 9948f98e
 		}
 
 		return $this->with_repeater_row_wrapper( $html, $index );
