--- conflicted
+++ resolved
@@ -61,11 +61,7 @@
 			->set_meta( $meta )
 			->set_fields_map( $fields_map )
 			->set_request( $request )
-<<<<<<< HEAD
-			->set_general_post_status( $post_status )
-=======
 			->replace_field_by_prop( 'post_status', $post_status )
->>>>>>> 36c7b0d8
 			->run();
 	}
 
