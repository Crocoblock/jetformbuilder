--- conflicted
+++ resolved
@@ -9,19 +9,6 @@
 
 abstract class Field_Data_Parser {
 
-<<<<<<< HEAD
-	public $value;
-	public $is_required = false;
-	public $name = 'field_name';
-	public $block;
-	public $settings;
-	public $inner;
-	public $current_repeater_item = 0;
-	public $parent_name;
-	public $parent_index;
-
-	private $_is_valid = null;
-=======
 	protected $value;
 	protected $is_required = false;
 	protected $name = 'field_name';
@@ -30,7 +17,6 @@
 	protected $inner;
 	protected $request_handler;
 	protected $inside_conditional;
->>>>>>> fb69b133
 
 	abstract public function type();
 
@@ -39,26 +25,17 @@
 	}
 
 	public function _is_custom_check() {
-		return true;
+		return false;
 	}
 
-	public function is_valid() {
-		if ( is_null( $this->_is_valid ) ) {
-			$this->_is_valid = ( $this->_is_required() && $this->_is_custom_check() );
+	final public function response() {
+		if ( $this->_is_required() || $this->_is_custom_check() ) {
+			$this->save_error();
 		}
 
-		return $this->_is_valid;
+		return $this->get_response();
 	}
 
-<<<<<<< HEAD
-	public function in_repeater() {
-		return ( $this->parent_name && false !== $this->parent_index );
-	}
-
-	public function save_response() {
-		return true;
-	}
-=======
 	public function init( $value, $block, $inside_conditional ) {
 		$this->value = $value;
 		$this->block = $block;
@@ -67,83 +44,24 @@
 		$this->settings           = $this->block['attrs'];
 		$this->inner              = $this->block['innerBlocks'];
 
->>>>>>> fb69b133
 
-	final public function response() {
-		if ( ! $this->is_valid() ) {
-			$this->save_error();
+		if ( isset( $this->settings['required'] ) ) {
+			$this->is_required = $this->settings['required'];
 		}
-		$value = $this->get_response();
-
-		if ( ! $this->save_response() ) {
-			return;
-		}
-
-		if ( $this->in_repeater() ) {
-			Parser_Manager::instance()->response( array(
-				$this->parent_name => array(
-					$this->parent_index => array(
-						$this->name => $value
-					)
-				)
-			), true );
-		} else {
-			Parser_Manager::instance()->response( array(
-				$this->name => $value
-			) );
+		if ( isset( $this->settings['name'] ) ) {
+			$this->name = $this->settings['name'];
 		}
 	}
 
-<<<<<<< HEAD
-	public function init( $value, $block, $parent_name, $index ) {
-		$this->value        = $value;
-		$this->parent_name  = $parent_name;
-		$this->parent_index = $index;
-
-		$this->settings    = $block['attrs'];
-		$this->inner       = $block['innerBlocks'];
-		$this->is_required = isset( $this->settings['required'] ) ? $this->settings['required'] : false;
-		$this->name        = isset( $this->settings['name'] ) ? $this->settings['name'] : 'field_name';
-
-		$this->after_init();
-=======
 	private function _is_required() {
 		return ( ! $this->inside_conditional && $this->is_required && empty( $this->value ) );
->>>>>>> fb69b133
 	}
 
-	public function after_init() {
+	private function save_error() {
+		Error_Handler::instance()->add(
+			$this->type(), array( 'name' => $this->name, 'params' => $this->settings )
+		);
 	}
 
 
-	public function _is_required() {
-		$valid_repeater = null;
-		$result         = $this->is_required ? ( ! empty( $this->value ) ) : true;
-
-		if ( $this->in_repeater() ) {
-			$valid_repeater = Parser_Manager::instance()->current()->is_valid( $this->parent_name );
-		}
-
-		if ( is_null( $valid_repeater ) ) {
-			return $result;
-		}
-
-		return ( $result && $valid_repeater );
-	}
-
-<<<<<<< HEAD
-	public function save_error() {
-		Error_Handler::instance()->add(
-			$this->type(),
-			array(
-				'name'           => $this->name,
-				'params'         => $this->settings,
-				'repeater_name'  => $this->parent_name,
-				'repeater_index' => $this->parent_index
-			) );
-	}
-
-=======
->>>>>>> fb69b133
-
 }