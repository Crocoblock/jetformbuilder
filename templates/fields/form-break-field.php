<?php
/**
 * next page button template
 */

use Jet_Form_Builder\Classes\Tools;

$this->add_attribute( 'class', 'jet-form-builder__next-page' );
$this->add_attribute( 'class', $args['class_name'] );
$this->add_attribute( 'type', 'button' );
// phpcs:disable WordPress.Security.EscapeOutput.OutputNotEscaped
?>
<div class="jet-form-builder__next-page-wrap">
	<?php echo Tools::esc_template_string( $this->render_disabled_message_form_break( $args ) ); ?>
	<?php require $this->get_global_template( 'common/prev-page-button.php' ); ?>
<<<<<<< HEAD
	<?php if ( ! isset( $args['add_next_button'] ) || $args['add_next_button'] ): ?>
		<button<?php $this->render_attributes_string(); ?>><?php echo $args['label'] ? $args['label'] : 'Next'; ?></button>
	<?php endif; ?>
=======
	<button <?php $this->render_attributes_string(); ?>><?php echo wp_kses_post( $args['label'] ?: 'Next' ); ?></button>
>>>>>>> 99a95f7e
</div>
<?php
// phpcs:enable WordPress.Security.EscapeOutput.OutputNotEscaped
$this->reset_attributes();<|MERGE_RESOLUTION|>--- conflicted
+++ resolved
@@ -13,13 +13,9 @@
 <div class="jet-form-builder__next-page-wrap">
 	<?php echo Tools::esc_template_string( $this->render_disabled_message_form_break( $args ) ); ?>
 	<?php require $this->get_global_template( 'common/prev-page-button.php' ); ?>
-<<<<<<< HEAD
 	<?php if ( ! isset( $args['add_next_button'] ) || $args['add_next_button'] ): ?>
-		<button<?php $this->render_attributes_string(); ?>><?php echo $args['label'] ? $args['label'] : 'Next'; ?></button>
+		<button <?php $this->render_attributes_string(); ?>><?php echo wp_kses_post( $args['label'] ?: 'Next' ); ?></button>
 	<?php endif; ?>
-=======
-	<button <?php $this->render_attributes_string(); ?>><?php echo wp_kses_post( $args['label'] ?: 'Next' ); ?></button>
->>>>>>> 99a95f7e
 </div>
 <?php
 // phpcs:enable WordPress.Security.EscapeOutput.OutputNotEscaped
