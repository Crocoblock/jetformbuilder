import './event-bus';
import PaymentsPage from './components/PaymentsPage';
import EntriesTable from './components/EntriesTable';
import DetailsTableWithStore from './components/DetailsTableWithStore';
import TablePagination from './components/TablePagination';
import ChooseAction from './components/ChooseAction';
import Constants from './constants';
import ClearFiltersButton from './components/ClearFiltersButton';
import FilterMixin from './mixins/FilterMixin';
import GetColumnComponent from './mixins/GetColumnComponent';
import BaseStore from './store/base-store';
import TableSeedPlugin from './store/plugins/table-seed';
import TableModulePlugin from './store/plugins/table-module';
import SingleMetaBoxesPlugin from './store/plugins/single-meta-boxes';
import NoticesPlugin from './store/plugins/NoticesPlugin';
import PostBoxSkeleton from './components/PostBoxSkeleton';
import PostBoxGrid from './components/PostBoxGrid';
import PostBoxContainer from './components/PostBoxContainer';
import PostBoxSimple from './components/PostBoxSimple';
import EntriesList from './components/EntriesList';
import * as ChooseColumn from './components/TableColumns/choose';
import * as LinkTypeColumn from './components/TableColumns/link-type';
import * as ActionsColumn from './components/TableColumns/actions';
import ScopeStoreMixin from './mixins/ScopeStoreMixin';
import EditTableSwitcher from './components/BoxActions/EditTableSwitcher';
import AlertsList from './components/Alerts/AlertsList';
import DashboardPanel from './components/VuiBoxes/DashboardPanel';
import SideBarBoxes from './components/SideBarBoxes';
import FormBuilderPage from './components/FormBuilderPage';
import PageActionsPlugin from './store/plugins/PageActions';
import MessagesPlugin from './store/plugins/MessagesPlugin';
import OnUpdateEditableCellPlugin
	from './store/plugins/OnUpdateEditableCellPlugin';
import EditCollectorPlugin from './store/plugins/EditCollectorPlugin';
import ActionsWithFilters from './components/ActionsWithFilters';

Vue.use( Vuex );

window.JetFBComponents = {
	...window.JetFBComponents,
	EntriesTable,
	PaymentsPage,
	DetailsTableWithStore,
	TablePagination,
	ChooseAction,
	ClearFiltersButton,
	PostBoxSkeleton,
	PostBoxGrid,
	PostBoxContainer,
	PostBoxSimple,
	EntriesList,
	ChooseColumn,
	ActionsColumn,
	LinkTypeColumn,
	EditTableSwitcher,
	AlertsList,
	DashboardPanel,
	SideBarBoxes,
	FormBuilderPage,
<<<<<<< HEAD
	ActionsWithFilters,
=======
	ActionsWithFilters
>>>>>>> a65f480e
};

window.JetFBMixins = {
	...window.JetFBMixins,
	FilterMixin,
	GetColumnComponent,
	ScopeStoreMixin,
};

window.JetFBStore = {
	BaseStore,
	TableSeedPlugin,
	TableModulePlugin,
	SingleMetaBoxesPlugin,
	NoticesPlugin,
	PageActionsPlugin,
	MessagesPlugin,
	OnUpdateEditableCellPlugin,
	EditCollectorPlugin,
};

window.JetFBConst = Constants;<|MERGE_RESOLUTION|>--- conflicted
+++ resolved
@@ -57,11 +57,7 @@
 	DashboardPanel,
 	SideBarBoxes,
 	FormBuilderPage,
-<<<<<<< HEAD
-	ActionsWithFilters,
-=======
 	ActionsWithFilters
->>>>>>> a65f480e
 };
 
 window.JetFBMixins = {
