--- conflicted
+++ resolved
@@ -15,18 +15,10 @@
 			this.value.current = event.target.value;
 		} );
 
-<<<<<<< HEAD
-		/**
-		 * @since 3.0.1
-		 */
-		jQuery( node ).on( 'change', event => {
-			this.value.current = event.target.value;
-=======
 		jQuery( node ).on( 'change', event => {
 			this.callable.lockTrigger();
 			this.value.current = event.target.value;
 			this.callable.unlockTrigger();
->>>>>>> 7f8084e9
 		} );
 
 		this.enterKey = new ReactiveHook();
