--- conflicted
+++ resolved
@@ -84,17 +84,14 @@
 				break;
 
 			default:
-<<<<<<< HEAD
-				$to_url = ! empty( $this->settings['redirect_url'] ) ? $this->settings['redirect_url'] : false;
+				$this->settings['redirect_url'] = $this->settings['redirect_url'] ?? false;
+
+				$to_url = ( new Dynamic_Preset( 'redirect_url' ) )->parse_value( $this->settings );
 				$to_url = apply_filters(
 					"jet-form-builder/action/{$this->get_id()}/redirect/{$type}",
 					$to_url, $this, $handler
 				);
-=======
-				$this->settings['redirect_url'] = $this->settings['redirect_url'] ?? false;
 
-				$to_url = ( new Dynamic_Preset( 'redirect_url' ) )->parse_value( $this->settings );
->>>>>>> 5961532a
 				break;
 		}
 
