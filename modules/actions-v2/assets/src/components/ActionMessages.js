--- conflicted
+++ resolved
@@ -1,26 +1,13 @@
 /* eslint-disable import/no-extraneous-dependencies */
 import ActionMessagesSlotFills from './ActionMessagesSlotFills';
-<<<<<<< HEAD
-import { Card, Flex } from '@wordpress/components';
-=======
-import {TextControl, Flex, Card} from '@wordpress/components';
->>>>>>> 639bb7e1
 import { useMemo, useEffect } from '@wordpress/element';
 import { __ } from '@wordpress/i18n';
 import {
 	Help,
 	Label,
-	RowControl,
-	RowControlEndStyle,
-<<<<<<< HEAD
 	StyledTextControl,
-=======
 	TableListStyle,
->>>>>>> 639bb7e1
 } from 'jet-form-builder-components';
-import { cx } from '@linaria/core';
-import { styled } from '@linaria/react';
-import { useInstanceId } from '@wordpress/compose';
 import { TableListRow, TableListContainer } from 'jet-form-builder-actions';
 
 function ActionMessageRow( props ) {
