--- conflicted
+++ resolved
@@ -1,8 +1,7 @@
 {
-<<<<<<< HEAD
   "name": "jet-form-builder",
   "description": "Plugin For Gutenberg & Elementor",
-  "version": "1.3.0",
+  "version": "1.5.0",
   "author": "hug.reed <sanko200065@gmail.com>",
   "license": "MIT",
   "private": true,
@@ -34,39 +33,4 @@
     "semver": "^7.3.5",
     "vue-clipboard2": "^0.3.3"
   }
-=======
-	"name": "jet-form-builder",
-	"description": "Plugin For Gutenberg & Elementor",
-	"version": "1.4.0",
-	"author": "hug.reed <sanko200065@gmail.com>",
-	"license": "MIT",
-	"private": true,
-	"scripts": {
-		"dev": "webpack --mode development --progress -w",
-		"build": "webpack --mode production --progress -w"
-	},
-	"devDependencies": {
-		"@babel/core": "^7.14.3",
-		"@babel/plugin-proposal-class-properties": "^7.13.0",
-		"@babel/plugin-transform-react-jsx": "^7.14.3",
-		"@babel/preset-env": "^7.14.2",
-		"@babel/preset-react": "^7.13.13",
-		"babel-loader": "^8.2.2",
-		"css-loader": "^5.2.6",
-		"gulp": "^4.0.2",
-		"jed": "^1.1.1",
-		"po2json": "^0.4.5",
-		"sass": "^1.34.0",
-		"sass-loader": "^11.1.1",
-		"vue-loader": "^15.9.7",
-		"vue-style-loader": "^4.1.3",
-		"vue-template-compiler": "^2.6.12",
-		"webpack": "^5.37.1",
-		"webpack-cli": "^4.7.0",
-		"write": "^2.0.0"
-	},
-	"dependencies": {
-		"semver": "^7.3.5"
-	}
->>>>>>> 9948f98e
 }