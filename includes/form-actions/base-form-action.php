<?php


namespace Jet_Form_Builder\Form_Actions;

use Jet_Form_Builder\Classes\Get_Template_Trait;

// If this file is called directly, abort.
if ( ! defined( 'WPINC' ) ) {
	die;
}

abstract class Base_Form_Action {

	use Get_Template_Trait;

	const NONCE_ACTION = 'jfb_admin_inline';

	public function __construct() {
		add_action( 'admin_action_' . $this->action_id(), array( $this, 'do_action' ) );
	}

	abstract public function get_id();

	abstract public function get_title();

	abstract public function do_admin_action();

	public function do_action() {
		if ( ! wp_verify_nonce( sanitize_key( $_REQUEST['_wpnonce'] ?? '' ), $this->get_id() ) ) {
			wp_die( 'Your link is expired, please return to the previous page and try again', 'Error' );
		}

		$this->do_admin_action();
	}

	public function action_id() {
		return $this->get_id();
	}

	public function display_action_link() {
		return true;
	}

	public function action_url( $post = null ) {
		$admin_url = esc_url_raw( admin_url( 'admin.php' ) );

		$args = array(
<<<<<<< HEAD
			'action' => $this->action_id(),
			'nonce'  => wp_create_nonce( self::NONCE_ACTION ),
=======
			'action'   => $this->action_id(),
			'_wpnonce' => wp_create_nonce( $this->get_id() ),
>>>>>>> 87495448
		);

		if ( $post instanceof \WP_Post ) {
			$args['post'] = $post->ID;
		}

		return add_query_arg( $args, $admin_url );
	}

	public function action_template() {
		return '<a href="%1$s" title="%3$s" rel="permalink">%2$s</a>';
	}

	public function hover_title() {
		return $this->get_title();
	}

	public function post_type() {
		return jet_form_builder()->post_type->slug();
	}

	final public function register_action( $actions, $post ) {
		if ( $this->post_type() !== $post->post_type ) {
			return $actions;
		}

		if ( ! $this->check_user_access( $post->ID ) ) {
			return $actions;
		}

		$actions[ $this->get_id() ] = sprintf(
			$this->action_template(),
			$this->action_url( $post ),
			$this->get_title(),
			$this->hover_title()
		);

		return $actions;
	}

	protected function check_user_access( $post_id = null ) {
		return (
			current_user_can( 'edit_posts' ) && current_user_can( 'edit_post', $post_id )
		);
	}


}<|MERGE_RESOLUTION|>--- conflicted
+++ resolved
@@ -46,13 +46,8 @@
 		$admin_url = esc_url_raw( admin_url( 'admin.php' ) );
 
 		$args = array(
-<<<<<<< HEAD
-			'action' => $this->action_id(),
-			'nonce'  => wp_create_nonce( self::NONCE_ACTION ),
-=======
 			'action'   => $this->action_id(),
 			'_wpnonce' => wp_create_nonce( $this->get_id() ),
->>>>>>> 87495448
 		);
 
 		if ( $post instanceof \WP_Post ) {
