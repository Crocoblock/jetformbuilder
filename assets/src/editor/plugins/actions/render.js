--- conflicted
+++ resolved
@@ -59,7 +59,6 @@
 	return false;
 }
 
-<<<<<<< HEAD
 function getHelpForOperator( operator ) {
 	const operatorItem = conditionSettings.operators.find( item => item.value === operator );
 
@@ -72,8 +71,6 @@
 	return conditionSettings.help[ option_name ] || '';
 }
 
-function PluginActions( { setCurrentAction } ) {
-=======
 const operators = [
 	{ value: 'and', label: __( 'AND (ALL conditions must be met)', 'jet-form-builder' ) },
 	{ value: 'or', label: __( 'OR (at least ONE condition must be met)', 'jet-form-builder' ) },
@@ -82,7 +79,6 @@
 const operatorLabel = __( 'Condition Operator', 'jet-form-builder' );
 
 let PluginActions = ( { setCurrentAction } ) => {
->>>>>>> 4d06be83
 
 	const [ actions, setActions ] = useActions( true );
 
