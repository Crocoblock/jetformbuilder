--- conflicted
+++ resolved
@@ -27,13 +27,9 @@
 
 	public $form_id;
 
-<<<<<<< HEAD
-	/** @var Block_Base */
-=======
 	/**
 	 * @var \Jet_Form_Builder\Blocks\Types\Base
 	 */
->>>>>>> f8b5d9b1
 	public $block_type;
 	public $content;
 	public $live_form;
