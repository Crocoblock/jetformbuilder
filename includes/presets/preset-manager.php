<?php


namespace Jet_Form_Builder\Presets;

use Jet_Form_Builder\Classes\Instance_Trait;
use Jet_Form_Builder\Classes\Tools;
use Jet_Form_Builder\Exceptions\Plain_Default_Exception;
use Jet_Form_Builder\Exceptions\Preset_Exception;
use Jet_Form_Builder\Presets\Sources;
use Jet_Form_Builder\Presets\Types\Base_Preset;
use Jet_Form_Builder\Presets\Types\Dynamic_Preset;
use Jet_Form_Builder\Presets\Types\General_Preset;

if ( ! defined( 'WPINC' ) ) {
	die;
}

/**
 * @method static Preset_Manager instance()
 *
 * Class Preset_Manager
 * @package Jet_Form_Builder\Presets
 */
class Preset_Manager {

	use Instance_Trait;

	private $form_id;
	protected $data     = null;
	protected $source   = null;
	protected $defaults = array(
		'enabled'    => false,
		'from'       => 'post',
		'post_from'  => 'current_post',
		'user_from'  => 'current_user',
		'query_var'  => '_post_id',
		'fields_map' => array(),
	);

	private $_preset_types = array();

	/**
	 * @var Base_Preset
	 */
	public $manager_preset;
	private $_source_types;


	protected function __construct() {
		$this->register_preset_types();
		$this->register_source_types();

		do_action( 'jet-form-builder/after-init/preset-manager' );
	}

	public function set_form_id( $form_id ) {
		$this->form_id = $form_id;

		$this->general()->set_init_data( $this->general()->preset_source( $form_id ) );

		try {
			$this->general()->get_source();
		} catch ( Preset_Exception $exception ) {
			return;
		}
	}

	/**
	 * @return Base_Preset[]
	 */
	protected function preset_types(): array {
		return $this->_preset_types;
	}

	/**
	 * @param $slug
	 *
	 * @return Base_Preset|void
	 */
	public function get_preset_type_raw( $slug ): Base_Preset {
		if ( isset( $this->_preset_types[ $slug ] ) ) {
			return $this->_preset_types[ $slug ];
		}

		_doing_it_wrong(
			esc_html( static::class . '::' . __METHOD__ ),
			'Undefined preset type',
			'1.4.2'
		);
	}

<<<<<<< HEAD
	public function register_source_types() {
		/** @var Base_Source[] $types */
=======
	public function get_preset_type( $slug ): Base_Preset {
		$type = $this->get_preset_type_raw( $slug );

		return $type->is_unique() ? clone $type : $type;
	}

	/**
	 * @return Dynamic_Preset|Base_Preset
	 */
	public function dynamic() {
		return $this->get_preset_type( Dynamic_Preset::SLUG );
	}

	/**
	 * @return General_Preset|Base_Preset
	 */
	public function general() {
		return $this->get_preset_type( General_Preset::SLUG );
	}

	private function register_source_types() {
		/** @var Sources\Base_Source[] $types */

>>>>>>> bf07f07b
		$types = apply_filters(
			'jet-form-builder/preset/source-types',
			array(
				new Sources\Preset_Source_Post(),
				new Sources\Preset_Source_User(),
				new Sources\Preset_Source_Query_Var(),
				new Sources\Preset_Source_Options_Page(),
			)
		);

		foreach ( $types as $type ) {
			$this->register_source_type( $type );
		}
	}

	public function register_source_type( Sources\Base_Source $source ) {
		if ( ! $source->condition() ) {
			return;
		}
		$this->_source_types[ $source->get_id() ] = $source;

		$source->after_register();
	}

	private function register_preset_types() {
		$types = array(
			new Dynamic_Preset(),
			new General_Preset(),
		);

		foreach ( $types as $type ) {
			$this->register_preset_type( $type );
		}
	}

	/**
	 * @param $args
	 *
	 * @throws Plain_Default_Exception
	 */
	protected function set_preset_type_manager( $args ) {
		foreach ( $this->preset_types() as $type ) {
			if ( $type->is_active_preset( $args ) ) {
				$this->manager_preset = $this->get_preset_type( $type->get_slug() );
			}
		}
	}

	/**
	 * @param $args
	 *
	 * @throws Plain_Default_Exception
	 */
	public function maybe_throw_plain_default( $args ) {
		foreach ( $this->preset_types() as $type ) {
			$type->is_active_preset( $args );
		}
	}

	/**
	 * @return Base_Preset
	 * @throws Preset_Exception
	 */
	public function get_preset_manager(): Base_Preset {
		if ( ! is_a( $this->manager_preset, Base_Preset::class ) ) {
			throw new Preset_Exception( 'Preset manager is not installed.' );
		}

		return $this->manager_preset;
	}

	protected function register_preset_type( Base_Preset $type ) {
		$this->_preset_types[ $type->get_slug() ] = $type;
	}

	/**
	 * Returns field value
	 *
	 * @param array $args
	 *
	 * @return [type] [description]
	 */
	public function get_field_value( $args = array() ) {
		$this->manager_preset = null;

		if ( empty( $args['name'] ) ) {
			return '';
		}

		try {
			$this->set_preset_type_manager( $args );
		} catch ( Plain_Default_Exception $exception ) {
			return $exception->getMessage();
		}

		try {
			return $this->get_preset_manager()->get_source( $args )->result();
		} catch ( Preset_Exception $exception ) {
			return '';
		}
	}

	/**
	 * @param $type
	 *
	 * @return Sources\Base_Source
	 * @throws Preset_Exception
	 */
	public function get_source_by_type( $type ): Sources\Base_Source {
		if ( ! isset( $this->_source_types[ $type ] ) ) {
			throw new Preset_Exception( "Undefined source type: {$type}" );
		}

		return clone $this->_source_types[ $type ];
	}

	public function prepare_result( $field_type, $value ) {
		// Prepare value for date field
		switch ( $field_type ) {
			case 'date-field':
				if ( ! Tools::is_valid_timestamp( $value ) ) {
					return $value;
				}

				return date_i18n( 'Y-m-d', $value );
			case 'datetime-field':
				if ( ! Tools::is_valid_timestamp( $value ) ) {
					return $value;
				}

				return date_i18n( 'Y-m-d\TH:i', $value );
			default:
				return apply_filters( 'jet-form-builder/preset/parse-value', $value, $this );
		}
	}

}<|MERGE_RESOLUTION|>--- conflicted
+++ resolved
@@ -90,10 +90,6 @@
 		);
 	}
 
-<<<<<<< HEAD
-	public function register_source_types() {
-		/** @var Base_Source[] $types */
-=======
 	public function get_preset_type( $slug ): Base_Preset {
 		$type = $this->get_preset_type_raw( $slug );
 
@@ -117,7 +113,6 @@
 	private function register_source_types() {
 		/** @var Sources\Base_Source[] $types */
 
->>>>>>> bf07f07b
 		$types = apply_filters(
 			'jet-form-builder/preset/source-types',
 			array(
