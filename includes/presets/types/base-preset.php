--- conflicted
+++ resolved
@@ -3,11 +3,7 @@
 
 namespace Jet_Form_Builder\Presets\Types;
 
-<<<<<<< HEAD
-use Jet_Form_Builder\Classes\Tools;
-=======
 use Jet_Form_Builder\Exceptions\Preset_Exception;
->>>>>>> 9948f98e
 use Jet_Form_Builder\Presets\Preset_Manager;
 use Jet_Form_Builder\Presets\Sources\Base_Source;
 
@@ -62,9 +58,6 @@
 	}
 
 
-<<<<<<< HEAD
-	public function get_source( $args ) {
-=======
 	/**
 	 * @param $args
 	 *
@@ -72,7 +65,6 @@
 	 * @throws Preset_Exception
 	 */
 	public function get_source( $args ): Base_Source {
->>>>>>> 9948f98e
 		$from = ! empty( $this->data['from'] ) ? $this->data['from'] : $this->defaults['from'];
 
 		$source = Preset_Manager::instance()->get_source_by_type( $from );
