<?php

namespace Jet_Form_Builder;

use Jet_Form_Builder\Actions\Action_Handler;
use Jet_Form_Builder\Classes\Tools;
use Jet_Form_Builder\Exceptions\Handler_Exception;
use Jet_Form_Builder\Exceptions\Request_Exception;
use Jet_Form_Builder\Form_Response;
use Jet_Form_Builder\Request\Request_Handler;

/**
 * Form builder class
 */

// If this file is called directly, abort.
if ( ! defined( 'WPINC' ) ) {
	die;
}

/**
 * Define Jet_Engine_Booking_Forms_Handler class
 */
class Form_Handler {

	public $hook_key        = 'jet_form_builder_submit';
	public $hook_val        = 'submit';
	public $form_data       = array();
	public $response_data   = array();
	public $is_ajax         = false;
	public $is_success      = false;
	public $response_status = 'failed';

	public $form_id;
	public $refer;
	public $manager;

	/** @var Action_Handler */
	public $action_handler;

	/** @var Request_Handler */
	public $request_data;

	public $form_key    = '_jet_engine_booking_form_id';
	public $refer_key   = '_jet_engine_refer';
	public $post_id_key = '__queried_post_id';
	/**
	 * @var Request_Handler
	 */
	public $request_handler;


	/**
	 * Constructor for the class
	 */
	function __construct() {
		$this->action_handler  = new Action_Handler();
		$this->request_handler = new Request_Handler();

		if ( wp_doing_ajax() ) {

			add_action(
				'wp_ajax_' . $this->hook_key,
				array( $this, 'process_ajax_form' )
			);
			add_action(
				'wp_ajax_nopriv_' . $this->hook_key,
				array( $this, 'process_ajax_form' )
			);

		} else {

			if ( ! isset( $_REQUEST[ $this->hook_key ] ) || $this->hook_val !== $_REQUEST[ $this->hook_key ] ) {
				return;
			}

			add_action( 'wp_loaded', array( $this, 'process_form' ), 0 );
		}
	}

	/**
	 * Is ajax form processing or not
	 *
	 * @return boolean [description]
	 */
	public function is_ajax() {
		return $this->is_ajax;
	}

	/**
	 * Setup form data
	 *
	 * @return void [description]
	 */
	public function setup_form() {
		global $post;

		if ( $this->form_id ) {
			return;
		}

		if ( ! $this->is_ajax ) {
			$post          = ! empty( $_POST[ $this->post_id_key ] ) ? get_post( $_POST[ $this->post_id_key ] ) : null;
			$this->form_id = ! empty( $_POST[ $this->form_key ] ) ? absint( $_POST[ $this->form_key ] ) : false;
			$this->refer   = ! empty( $_POST[ $this->refer_key ] ) ? esc_url( $_POST[ $this->refer_key ] ) : false;
		} else {
			$values = ! empty( $_POST['values'] ) ? Tools::maybe_recursive_sanitize( $_POST['values'] ) : array();

			foreach ( $values as $data ) {
				switch ( $data['name'] ) {
					case $this->form_key:
						$this->form_id = $data['value'];
						break;
					case $this->post_id_key:
						$post = get_post( $data['value'] );
						break;
					case $this->refer_key:
						$this->refer = esc_attr( $data['value'] );
						// Clear form-related arguments
						$this->refer = remove_query_arg( array( 'values', 'status', 'fields' ), $this->refer );
						break;
				}
			}
		}
		$this->refer = wp_validate_redirect( $this->refer );
	}

	private function get_response_manager() {
		if ( ! $this->form_id ) {
			$this->setup_form();
		}

		if ( $this->is_ajax ) {
			$this->action_handler->set_form_id( $this->form_id );

<<<<<<< HEAD
			return new Form_Response\Types\Ajax_Response( array(
				'form_id' => $this->form_id,
				'actions' => $this->action_handler->get_all(),
			) );
=======
			return new Form_Response\Types\Ajax_Response( 
				array(
					'form_id' => $this->form_id,
					'actions' => $this->action_handler->get_all(),
				) 
			);
>>>>>>> 4d06be83
		} else {
			return new Form_Response\Types\Reload_Response(
				array(
					'refer' => $this->refer,
				)
			);
		}
	}

	/**
	 * Process form with Ajax
	 *
	 * @return [type] [description]
	 */
	public function process_ajax_form() {
		$this->is_ajax = true;
		$this->process_form();
	}

	/**
	 * Process current form
	 *
	 * @return [type] [description]
	 */
	public function process_form() {

		$this->setup_form();

		if ( ! $this->form_id || ! $this->refer ) {
			$this->add_response_data(
				array(
					'reload' => true,
				)
			);

			$this->send_response(
				array(
					'status' => 'failed',
				)
			);
		}

		$this->try_set_data();

		do_action( 'jet-form-builder/form-handler/before-send', $this );

		$this->try_to_do_actions();

		do_action( 'jet-form-builder/form-handler/after-send', $this, $this->is_success );

		if ( true === $this->is_success ) {
			$this->send_response(
				array(
					'status' => 'success',
				)
			);
		} else {
			$this->send_response(
				array(
					'status' => 'failed',
				)
			);
		}
	}

	public function try_set_data() {
		try {
			$request = array(
				'form_id' => $this->form_id,
				'is_ajax' => $this->is_ajax,
				'refer'   => $this->refer,
			);
			$this->action_handler->set_form_id( $this->form_id );
			$this->request_handler->set_request( $request );

			$this->request_data = $this->request_handler->get_form_data();

		} catch ( Request_Exception $exception ) {
			$this->send_response(
				array(
					'status' => $exception->get_form_status(),
					'errors' => $exception->get_fields_errors(),
				)
			);
		}
	}


	public function try_to_do_actions() {
		try {
			$this->action_handler->add_request( $this->request_data );

			$this->add_response_data( $this->action_handler->do_actions() );
			$this->is_success = true;

		} catch ( Handler_Exception $exception ) {
<<<<<<< HEAD
			$this->send_response( array(
				'status' => $exception->get_form_status(),
			) );
=======
			$this->send_response(
				array(
					'status' => $exception->get_form_status(),
				)
			);
>>>>>>> 4d06be83
		}
	}


	/**
	 * Add new properties into response data
	 *
	 * @param array $data [description]
	 */
	public function add_response_data( $data = array() ) {
		$this->response_data = array_merge( $this->response_data, $data );
	}

	/**
	 * Redirect back to refer
	 *
	 * @param array $args [description]
	 *
	 * @return void [description]
	 */
	public function send_response( $args = array() ) {
		( new Form_Response\Response( $this->get_response_manager(), $this->response_data ) )->init( $args )->send();
	}

}

<|MERGE_RESOLUTION|>--- conflicted
+++ resolved
@@ -133,19 +133,12 @@
 		if ( $this->is_ajax ) {
 			$this->action_handler->set_form_id( $this->form_id );
 
-<<<<<<< HEAD
-			return new Form_Response\Types\Ajax_Response( array(
-				'form_id' => $this->form_id,
-				'actions' => $this->action_handler->get_all(),
-			) );
-=======
 			return new Form_Response\Types\Ajax_Response( 
 				array(
 					'form_id' => $this->form_id,
 					'actions' => $this->action_handler->get_all(),
 				) 
 			);
->>>>>>> 4d06be83
 		} else {
 			return new Form_Response\Types\Reload_Response(
 				array(
@@ -242,17 +235,11 @@
 			$this->is_success = true;
 
 		} catch ( Handler_Exception $exception ) {
-<<<<<<< HEAD
-			$this->send_response( array(
-				'status' => $exception->get_form_status(),
-			) );
-=======
 			$this->send_response(
 				array(
 					'status' => $exception->get_form_status(),
 				)
 			);
->>>>>>> 4d06be83
 		}
 	}
 
