<template>
	<div>
		<cx-vui-switcher
			name="enable_dev_mode"
			:wrapper-css="[ 'equalwidth' ]"
			:label="loading.enable_dev_mode ? `${label.enable_dev_mode} (loading...)` : label.enable_dev_mode"
			:description="help.enable_dev_mode"
			:value="storage.hasOwnProperty( 'enable_dev_mode' ) ? storage.enable_dev_mode : false"
			:disabled="isLoading"
			@input="changeVal( 'enable_dev_mode', $event )"
		></cx-vui-switcher>
		<cx-vui-switcher
			name="clear_on_uninstall"
			:wrapper-css="[ 'equalwidth' ]"
			:label="loading.clear_on_uninstall ? `${label.clear_on_uninstall} (loading...)` : label.clear_on_uninstall"
			:description="help.clear_on_uninstall"
			:value="storage.hasOwnProperty( 'clear_on_uninstall' ) ? storage.clear_on_uninstall : false"
			:disabled="isLoading"
			@input="changeVal( 'clear_on_uninstall', $event )"
		></cx-vui-switcher>
<<<<<<< HEAD
    <cx-vui-input
        name="form_records_access_capability"
        :wrapper-css="[ 'equalwidth' ]"
        :size="'fullwidth'"
        :label="loading.form_records_access_capability ? `${label.form_records_access_capability} (loading...)` : label.form_records_access_capability"
        :description="help.form_records_access_capability"
        :value="storage.hasOwnProperty( 'form_records_access_capability' ) ? storage.form_records_access_capability : 'manage_options'"
        :disabled="isLoading"
        @input="changeVal( 'form_records_access_capability', $event )"
    />
=======
    <cx-vui-select
        name="ssr_validation_method"
        :wrapper-css="[ 'equalwidth' ]"
        :size="'fullwidth'"
        :label="loading.ssr_validation_method ? `${label.ssr_validation_method} (loading...)` : label.ssr_validation_method"
        :description="help.ssr_validation_method"
        :value="storage.hasOwnProperty( 'ssr_validation_method' ) ? storage.ssr_validation_method : 'rest'"
        :options-list="selectOptions"
        :disabled="isLoading"
        @input="changeVal( 'ssr_validation_method', $event )"
    ></cx-vui-select>
>>>>>>> 66dacf04
		<cx-vui-component-wrapper
			:label="__( 'Form Accessibility', 'jet-form-builder' )"
			:wrapper-css="[ 'equalwidth' ]"
		/>
		<div class="cx-vui-inner-panel">
			<cx-vui-switcher
				name="disable_next_button"
				:wrapper-css="[ 'equalwidth' ]"
				:label="loading.disable_next_button ? `${label.disable_next_button} (loading...)` : label.disable_next_button"
				:description="help.disable_next_button"
				:value="storage.hasOwnProperty( 'disable_next_button' ) ? storage.disable_next_button : true"
				:disabled="isLoading"
				@input="changeVal( 'disable_next_button', $event )"
			></cx-vui-switcher>
			<cx-vui-switcher
				name="scroll_on_next"
				:wrapper-css="[ 'equalwidth' ]"
				:label="loading.scroll_on_next ? `${label.scroll_on_next} (loading...)` : label.scroll_on_next"
				:description="help.scroll_on_next"
				:value="storage.hasOwnProperty( 'scroll_on_next' ) ? storage.scroll_on_next : false"
				:disabled="isLoading"
				@input="changeVal( 'scroll_on_next', $event )"
			></cx-vui-switcher>
			<cx-vui-switcher
				name="auto_focus"
				:wrapper-css="[ 'equalwidth' ]"
				:label="loading.auto_focus ? `${label.auto_focus} (loading...)` : label.auto_focus"
				:description="help.auto_focus"
				:value="storage.hasOwnProperty( 'auto_focus' ) ? storage.auto_focus : false"
				:disabled="isLoading"
				@input="changeVal( 'auto_focus', $event )"
			></cx-vui-switcher>
		</div>

    <cx-vui-component-wrapper
        :label="__( 'Form Request Args', 'jet-form-builder' )"
        :wrapper-css="[ 'equalwidth' ]"
    />
    <cx-vui-input
        name="gfb_request_args_key"
        :wrapper-css="[ 'equalwidth' ]"
        :size="'fullwidth'"
        :label="'Request key'"
        :description="'Unique form parameter (key)'"
        :value="storage.hasOwnProperty( 'gfb_request_args_key' ) ? storage.gfb_request_args_key : '1111'"
        :disabled="isLoading"
        @input="changeVal( 'gfb_request_args_key', $event )"
    />

    <cx-vui-input
        name="gfb_request_args_value"
        :wrapper-css="[ 'equalwidth' ]"
        :size="'fullwidth'"
        :label="'Request value'"
        :description="'Unique form parameter (value)'"
        :value="storage.hasOwnProperty( 'gfb_request_args_value' ) ? storage.gfb_request_args_value : '2222'"
        :disabled="isLoading"
        @input="changeVal( 'gfb_request_args_value', $event )"
    />
	</div>
</template>

<script>

import {
	help,
	label,
} from './source';


const { SaveTabByAjax, i18n } = window.JetFBMixins;

export default {
	name: 'options-tab',
	props: {
		incoming: {
			type: Object,
			default: {},
		},
	},
	mixins: [ SaveTabByAjax, i18n ],
	data() {
		return {
			label, help,
			storage: JSON.parse( JSON.stringify( this.incoming ) ),
			isLoading: false,
      loading: {},
      selectOptions: [
        { value: 'rest', label: ( 'Rest API' ) },
        { value: 'admin_ajax', label: ( 'Admin Ajax' ) },
        { value: 'self', label: ( 'Self' ) },
      ],
		};
	},
	created() {
		jfbEventBus.$on( 'request-state', this.onChangeState.bind( this ) );
	},
	methods: {
		getRequestOnSave() {
			return {
				data: { ...this.storage },
			};
		},
		onChangeState( { state, slug } ) {
			if ( 'options-tab' !== slug ) {
				return;
			}

			if ( 'end' === state ) {
				this.loading = {};
			}

			this.$set( this, 'isLoading', state === 'begin' );
		},
		changeVal( name, value ) {
			if ( this.isLoading ) {
				return;
			}
			this.$set( this.storage, name, value );
			this.$set( this.loading, name, true );

			this.saveByAjax( this, this.$options.name );
		},
	},
};

</script><|MERGE_RESOLUTION|>--- conflicted
+++ resolved
@@ -18,7 +18,6 @@
 			:disabled="isLoading"
 			@input="changeVal( 'clear_on_uninstall', $event )"
 		></cx-vui-switcher>
-<<<<<<< HEAD
     <cx-vui-input
         name="form_records_access_capability"
         :wrapper-css="[ 'equalwidth' ]"
@@ -29,7 +28,6 @@
         :disabled="isLoading"
         @input="changeVal( 'form_records_access_capability', $event )"
     />
-=======
     <cx-vui-select
         name="ssr_validation_method"
         :wrapper-css="[ 'equalwidth' ]"
@@ -41,7 +39,6 @@
         :disabled="isLoading"
         @input="changeVal( 'ssr_validation_method', $event )"
     ></cx-vui-select>
->>>>>>> 66dacf04
 		<cx-vui-component-wrapper
 			:label="__( 'Form Accessibility', 'jet-form-builder' )"
 			:wrapper-css="[ 'equalwidth' ]"
