--- conflicted
+++ resolved
@@ -4,10 +4,7 @@
 namespace Jet_Form_Builder\Form_Actions\Types;
 
 use Jet_Form_Builder\Classes\Resources\File;
-<<<<<<< HEAD
-=======
 use Jet_Form_Builder\Classes\Resources\File_Collection;
->>>>>>> bc5c366a
 use Jet_Form_Builder\Classes\Resources\Sanitize_File_Exception;
 use Jet_Form_Builder\Form_Actions\Base_Form_Action;
 use Jet_Form_Builder\Form_Actions\Import_Form_Trait;
@@ -43,39 +40,12 @@
 	}
 
 	public function do_admin_action() {
-<<<<<<< HEAD
-		if ( ! current_user_can( 'publish_posts' ) ||
-			! wp_verify_nonce( sanitize_key( $_POST['_wpnonce'] ?? '' ), self::NONCE_ACTION )
-=======
 		if ( ! wp_verify_nonce( sanitize_key( $_POST['_wpnonce'] ?? '' ), self::NONCE_ACTION ) ||
 			! current_user_can( 'publish_posts' )
->>>>>>> bc5c366a
 		) {
 			wp_die( 'Access denied', 'Error' );
 		}
 
-<<<<<<< HEAD
-		try {
-			// phpcs:ignore WordPress.Security
-			$file = new File( wp_unslash( $_FILES['form_file'] ?? array() ) );
-		} catch ( Sanitize_File_Exception $exception ) {
-			wp_die( 'File not found in request', 'Error' );
-		}
-
-		if ( 'application/json' !== $file->get_type() ) {
-			wp_die( 'Incorrect file type', 'Error' );
-		}
-
-		if ( MB_IN_BYTES < $file->get_size() ) {
-			wp_die( 'File to large', 'Error' );
-		}
-
-		ob_start();
-		include $file->get_tmp_name();
-		$content = ob_get_clean();
-
-		wp_delete_file( $file->get_tmp_name() );
-=======
 		/** @var File_Collection[] $files */
 		// phpcs:ignore WordPress.Security
 		$files = Request_Tools::get_files( $_FILES );
@@ -114,7 +84,6 @@
 			wp_delete_file( $file->get_tmp_name() );
 
 			$content = json_decode( $content, true );
->>>>>>> bc5c366a
 
 			if ( ! $content ) {
 				$wp_error->add( 'no_content', 'Incorrect file format', $file->to_array() );
@@ -140,12 +109,7 @@
 			$url = get_edit_post_link( $form_ids[0], 'url' );
 		}
 
-<<<<<<< HEAD
-		// phpcs:ignore WordPress.Security.SafeRedirect
-		wp_redirect( get_edit_post_link( $form_id, 'url' ) );
-=======
 		wp_safe_redirect( $url );
->>>>>>> bc5c366a
 		die();
 	}
 
