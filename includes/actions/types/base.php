--- conflicted
+++ resolved
@@ -50,18 +50,15 @@
 	 */
 	abstract public function do_action( array $request, Action_Handler $handler );
 
-<<<<<<< HEAD
 	public function dependence() {
 		return true;
 	}
 
-=======
 	public function condition( Action_Handler $handler ) {
 		new Condition_Helper( $this, $handler );
 	}
 
 
->>>>>>> ab14436b
 	public function messages() {
 		return array();
 	}
