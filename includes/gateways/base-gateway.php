--- conflicted
+++ resolved
@@ -110,14 +110,10 @@
 
 		$this->try_do_actions();
 
-<<<<<<< HEAD
 		/**
 		 * By default save 'data' property to  payment/subscription post meta
 		 */
 		$this->save_gateway_before_send_response();
-=======
-		update_post_meta( $this->payment_id, self::GATEWAY_META_KEY, wp_json_encode( $this->data ) );
->>>>>>> b6598c90
 
 		$this->send_response(
 			array(
@@ -227,16 +223,12 @@
 		$this->get_action_handler()->soft_run_actions();
 	}
 
-<<<<<<< HEAD
 	/**
 	 * @return $this
 	 * @throws Gateway_Exception
 	 */
 	public function set_payment_token() {
-=======
-	final public function set_payment_token() {
 		// phpcs:ignore WordPress.Security.NonceVerification.Recommended
->>>>>>> b6598c90
 		if ( empty( $this->token_query_name ) || empty( $_GET[ $this->token_query_name ] ) ) {
 			throw new Gateway_Exception( 'Empty payment token.' );
 		}
@@ -347,19 +339,12 @@
 		return $this->order_id;
 	}
 
-<<<<<<< HEAD
-=======
-	protected function set_price_field() {
-		if ( isset( $this->gateways_meta['price_field'] ) && ! empty( $this->gateways_meta['price_field'] ) ) {
-			$this->price_field = sanitize_key( $this->gateways_meta['price_field'] );
-		}
->>>>>>> b6598c90
 
 	/**
 	 * @throws Gateway_Exception
 	 */
 	public function set_price_field() {
-		$this->price_field = esc_attr( $this->gateway( 'price_field', '' ) );
+		$this->price_field = sanitize_key( $this->gateway( 'price_field', '' ) );
 
 		$this->price_field = apply_filters(
 			'jet-form-builder/gateways/price-field',
@@ -405,15 +390,9 @@
 			if ( $is_required && ! $this->current_gateway( $name ) && false === $default_val ) {
 				throw new Gateway_Exception( 'Invalid gateway options', $name );
 			}
-<<<<<<< HEAD
-=======
-			$this->options[ $name ] = sanitize_text_field( $gateway[ $name ] );
-		}
-	}
->>>>>>> b6598c90
 
 			$this->options[ $name ] = $this->isset_current_gateway( $name )
-				? esc_attr( $this->current_gateway( $name ) )
+				? sanitize_text_field( $this->current_gateway( $name ) )
 				: $default_val;
 		}
 
