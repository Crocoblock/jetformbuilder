--- conflicted
+++ resolved
@@ -3,10 +3,7 @@
 
 namespace Jet_Form_Builder\Presets\Sources;
 
-<<<<<<< HEAD
 use Jet_Form_Builder\Exceptions\Preset_Exception;
-=======
->>>>>>> a6ffd755
 use Jet_Form_Builder\Presets\Preset_Manager;
 
 abstract class Base_Source {
@@ -30,7 +27,6 @@
 		return true;
 	}
 
-<<<<<<< HEAD
 	/**
 	 * @param $fields_map
 	 * @param $field_args
@@ -39,8 +35,6 @@
 	 * @return $this
 	 * @throws Preset_Exception
 	 */
-=======
->>>>>>> a6ffd755
 	public function init_source( $fields_map, $field_args, $preset_data ) {
 		$this->fields_map  = $fields_map;
 		$this->field_args  = $field_args;
@@ -61,17 +55,12 @@
 	public function after_register() {
 	}
 
-<<<<<<< HEAD
 	/**
 	 * @return mixed
 	 * @throws Preset_Exception
 	 */
 	public function maybe_query_source() {
-		if ( ! $this->prop ) {
-=======
-	public function maybe_query_source() {
 		if ( $this->prop ) {
->>>>>>> a6ffd755
 			return $this->query_source();
 		}
 
