--- conflicted
+++ resolved
@@ -202,16 +202,13 @@
 				'name'        => Plugin::instance()->form_handler->refer_key,
 			)
 		);
-<<<<<<< HEAD
 		$form .= Live_Form::force_render_field( 'hidden-field',
 			array(
 				'field_value' => Live_Form::instance()->post->ID,
 				'name'        => Plugin::instance()->form_handler->post_id_key,
 			)
 		);
-=======
 		$form .= Live_Form::instance()->maybe_progress_pages();
->>>>>>> 309940fc
 
 		$form .= Live_Form::instance()->maybe_start_page();
 
