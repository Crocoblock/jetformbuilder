--- conflicted
+++ resolved
@@ -29,34 +29,18 @@
 	this.addListeners = function () {
 		this.enterKey = new ReactiveHook();
 
-<<<<<<< HEAD
 		this.wrapper.addEventListener( 'change', () => this.setValue() );
 		this.wrapper.addEventListener(
 			'keydown',
 			this.handleEnterKey.bind( this ),
 		);
-=======
-		for ( const node of this.nodes ) {
-			node.addEventListener( 'change', () => this.setValue() );
-			node.addEventListener(
-				'keydown',
-				this.handleEnterKey.bind( this ),
-			);
 
-			node.addEventListener( 'blur', event => {
-				if ( this.nodes.includes( event?.relatedTarget ) ) {
-					return;
-				}
-				this.reportOnBlur();
-			} );
-
-			!STRICT_MODE && jQuery( node ).on( 'change', event => {
-				this.callable.lockTrigger();
-				this.setValue();
-				this.callable.unlockTrigger();
-			} );
-		}
->>>>>>> 6aad7641
+		this.wrapper.addEventListener( 'blur', event => {
+			if ( this.nodes.includes( event?.relatedTarget ) ) {
+				return;
+			}
+			this.reportOnBlur();
+		} );
 
 		if ( !this.isArray() ) {
 			return;
