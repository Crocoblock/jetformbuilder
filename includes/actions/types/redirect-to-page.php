<?php

namespace Jet_Form_Builder\Actions\Types;

// If this file is called directly, abort.
use Jet_Form_Builder\Actions\Action_Handler;
use Jet_Form_Builder\Classes\Macros_Parser;
use Jet_Form_Builder\Classes\Tools;
use Jet_Form_Builder\Exceptions\Action_Exception;
use Jet_Form_Builder\Presets\Types\Dynamic_Preset;
use phpDocumentor\Reflection\Types\False_;

if ( ! defined( 'WPINC' ) ) {
	die;
}

/**
 * Define Base_Type class
 */
class Redirect_To_Page extends Base {

	public function get_name() {
		return __( 'Redirect to Page', 'jet-form-builder' );
	}

	public function get_id() {
		return 'redirect_to_page';
	}

	public function action_attributes() {
		return array(
			'redirect_type' => array(
				'default' => '',
			),
			'redirect_page' => array(
				'default' => '',
			),
			'redirect_hash' => array(
				'default' => '',
			),
			'redirect_url'  => array(
				'default' => '',
			),
			'redirect_args' => array(
				'default' => array(),
			),
		);
	}

<<<<<<< HEAD
	public function get_redirect_url() {
		$type = ! empty( $this->settings['redirect_type'] ) ? $this->settings['redirect_type'] : 'static_page';
=======
	/**
	 * @param array          $request
	 * @param Action_Handler $handler
	 *
	 * @return mixed|void
	 * @throws Action_Exception
	 */
	public function do_action( array $request, Action_Handler $handler ) {
		$type   = ! empty( $this->settings['redirect_type'] ) ? $this->settings['redirect_type'] : 'static_page';
		$to_url = false;
>>>>>>> 4d06be83

		switch ( $type ) {
			case 'static_page':
				$to_page = $this->settings['redirect_page'] ?? '';

				return empty( $to_page ) ? false : get_permalink( $to_page );

			case 'current_page':
				return $this->get_action_handler()->get_refer();

			case 'inserted_post':
				/** @var Insert_Post $insert_instance */
				$insert_instance = jet_form_builder()->actions->get_actions( 'insert_post' );

				$context = $insert_instance->get_inserted_post_context();

				if ( ! $context ) {
					return false;
				}

				if ( 'insert' === $context['__action'] && 'publish' === $context['post_status'] ) {
					return get_permalink( $context['ID'] );
				}

				return false;

			case 'inserted_post':
				/** @var Insert_Post $insert_instance */
				$insert_instance = jet_form_builder()->actions->get_actions( 'insert_post' );

				$context = $insert_instance->get_inserted_post_context();

				if ( ! $context ) {
					break;
				}

				if ( 'insert' === $context['__action'] && 'publish' === $context['post_status'] ) {
					$to_url = get_permalink( $context['ID'] );
				}

				break;

			default:
				$this->settings['redirect_url'] = $this->settings['redirect_url'] ?? false;

<<<<<<< HEAD
				$request = $this->get_action_handler()->request_data;

				$to_url = ( new Dynamic_Preset( 'redirect_url' ) )->parse_value( $this->settings );
				$parser = ( new Macros_Parser() )->set_replacements( $request );

				return $parser->parse_macros( $to_url );
=======
				$parser = ( new Macros_Parser() )->set_replacements( $request );
				$to_url = ( new Dynamic_Preset( 'redirect_url' ) )->parse_value( $this->settings );

				$to_url = $parser->parse_macros( $to_url );

				break;
>>>>>>> 4d06be83
		}
	}

<<<<<<< HEAD
	public function get_url_with_hash( $url ) {
		if ( empty( $this->settings['redirect_hash'] ) ) {
			return $url;
		}
=======
		if ( ! $to_url ) {
			throw new Action_Exception( 'failed', $this->settings, $handler->context );
		} else {
>>>>>>> 4d06be83

		return trailingslashit( $url ) . '#' . $this->settings['redirect_hash'];
	}

	public function get_url_with_args( $url ) {
		if ( empty( $this->settings['redirect_args'] ) ) {
			return $url;
		}
		$redirect_args = array();

		foreach ( $this->settings['redirect_args'] as $arg ) {
			$redirect_args[ $arg ] = ! empty( $request[ $arg ] ) ? $request[ $arg ] : 0;
		}

		return add_query_arg( $redirect_args, $url );
	}

	public function get_completed_redirect_url( $url = '' ) {
		if ( ! $url ) {
			$url = $this->get_redirect_url();
		}
		$url = $this->get_url_with_hash( $url );

		return $this->get_url_with_args( $url );
	}

	/**
	 * @param array $request
	 * @param Action_Handler $handler
	 *
	 * @return mixed|void
	 * @throws Action_Exception
	 */
	public function do_action( array $request, Action_Handler $handler ) {
		$to_url = $this->get_redirect_url();

		if ( ! $to_url ) {
			throw new Action_Exception( 'failed', $this->settings );
		}

		$to_url = $this->get_completed_redirect_url( $to_url );

		if ( ! $request['__is_ajax'] ) {
			wp_safe_redirect( $to_url );
			die();
		} else {
			$handler->response_data['redirect'] = $to_url;
		}
	}

	public function self_script_name() {
		return 'jetFormRedirectToPageData';
	}

	public function visible_attributes_for_gateway_editor() {
		return array();
	}

	public function editor_labels() {
		return array(
			'redirect_type' => __( 'Redirect to:', 'jet-form-builder' ),
			'redirect_page' => __( 'Select page:', 'jet-form-builder' ),
			'redirect_url'  => __( 'Redirect URL:', 'jet-form-builder' ),
			'redirect_args' => __( 'Add query arguments to the redirect URL:', 'jet-form-builder' ),
			'redirect_hash' => __( 'Add hash to the redirect URL:', 'jet-form-builder' ),
		);
	}

	/**
	 * Register custom action data for the editor
	 *
	 * @return mixed|void [description]
	 */
	public function action_data() {
<<<<<<< HEAD
		return apply_filters( "jet-form-builder/action/{$this->get_id()}/editor-data", array(
			'pages'          => Tools::get_pages_list_for_js(),
			'redirect_types' => $this->get_redirect_types(),
		) );
=======
		return apply_filters(
			"jet-form-builder/action/{$this->get_id()}/editor-data",
			array(
				'pages'          => Tools::get_pages_list_for_js(),
				'redirect_types' => $this->get_redirect_types(),
			)
		);
>>>>>>> 4d06be83
	}

	public function get_redirect_types(): array {
		return array(
			array(
				'value' => '',
				'label' => __( 'Select redirect to...', 'jet-form-builder' ),
			),
			array(
				'value' => 'static_page',
				'label' => __( 'Static Page', 'jet-form-builder' ),
			),
			array(
				'value' => 'custom_url',
				'label' => __( 'Custom URL', 'jet-form-builder' ),
			),
			array(
				'value' => 'current_page',
				'label' => __( 'Current Page', 'jet-form-builder' ),
<<<<<<< HEAD
=======
			),
			array(
				'value' => 'inserted_post',
				'label' => __( 'Inserted post', 'jet-form-builder' ),
>>>>>>> 4d06be83
			),
			array(
				'value' => 'inserted_post',
				'label' => __( 'Inserted post', 'jet-form-builder' )
			)
		);
	}


}

<|MERGE_RESOLUTION|>--- conflicted
+++ resolved
@@ -47,21 +47,8 @@
 		);
 	}
 
-<<<<<<< HEAD
 	public function get_redirect_url() {
 		$type = ! empty( $this->settings['redirect_type'] ) ? $this->settings['redirect_type'] : 'static_page';
-=======
-	/**
-	 * @param array          $request
-	 * @param Action_Handler $handler
-	 *
-	 * @return mixed|void
-	 * @throws Action_Exception
-	 */
-	public function do_action( array $request, Action_Handler $handler ) {
-		$type   = ! empty( $this->settings['redirect_type'] ) ? $this->settings['redirect_type'] : 'static_page';
-		$to_url = false;
->>>>>>> 4d06be83
 
 		switch ( $type ) {
 			case 'static_page':
@@ -88,53 +75,22 @@
 
 				return false;
 
-			case 'inserted_post':
-				/** @var Insert_Post $insert_instance */
-				$insert_instance = jet_form_builder()->actions->get_actions( 'insert_post' );
-
-				$context = $insert_instance->get_inserted_post_context();
-
-				if ( ! $context ) {
-					break;
-				}
-
-				if ( 'insert' === $context['__action'] && 'publish' === $context['post_status'] ) {
-					$to_url = get_permalink( $context['ID'] );
-				}
-
-				break;
-
 			default:
 				$this->settings['redirect_url'] = $this->settings['redirect_url'] ?? false;
 
-<<<<<<< HEAD
 				$request = $this->get_action_handler()->request_data;
 
 				$to_url = ( new Dynamic_Preset( 'redirect_url' ) )->parse_value( $this->settings );
 				$parser = ( new Macros_Parser() )->set_replacements( $request );
 
 				return $parser->parse_macros( $to_url );
-=======
-				$parser = ( new Macros_Parser() )->set_replacements( $request );
-				$to_url = ( new Dynamic_Preset( 'redirect_url' ) )->parse_value( $this->settings );
-
-				$to_url = $parser->parse_macros( $to_url );
-
-				break;
->>>>>>> 4d06be83
-		}
-	}
-
-<<<<<<< HEAD
+		}
+	}
+
 	public function get_url_with_hash( $url ) {
 		if ( empty( $this->settings['redirect_hash'] ) ) {
 			return $url;
 		}
-=======
-		if ( ! $to_url ) {
-			throw new Action_Exception( 'failed', $this->settings, $handler->context );
-		} else {
->>>>>>> 4d06be83
 
 		return trailingslashit( $url ) . '#' . $this->settings['redirect_hash'];
 	}
@@ -209,12 +165,6 @@
 	 * @return mixed|void [description]
 	 */
 	public function action_data() {
-<<<<<<< HEAD
-		return apply_filters( "jet-form-builder/action/{$this->get_id()}/editor-data", array(
-			'pages'          => Tools::get_pages_list_for_js(),
-			'redirect_types' => $this->get_redirect_types(),
-		) );
-=======
 		return apply_filters(
 			"jet-form-builder/action/{$this->get_id()}/editor-data",
 			array(
@@ -222,7 +172,6 @@
 				'redirect_types' => $this->get_redirect_types(),
 			)
 		);
->>>>>>> 4d06be83
 	}
 
 	public function get_redirect_types(): array {
@@ -242,18 +191,11 @@
 			array(
 				'value' => 'current_page',
 				'label' => __( 'Current Page', 'jet-form-builder' ),
-<<<<<<< HEAD
-=======
 			),
 			array(
 				'value' => 'inserted_post',
 				'label' => __( 'Inserted post', 'jet-form-builder' ),
->>>>>>> 4d06be83
-			),
-			array(
-				'value' => 'inserted_post',
-				'label' => __( 'Inserted post', 'jet-form-builder' )
-			)
+			),
 		);
 	}
 
