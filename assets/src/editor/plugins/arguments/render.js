--- conflicted
+++ resolved
@@ -1,33 +1,19 @@
 const {
-<<<<<<< HEAD
 	      useMetaState,
       }      = JetFBHooks;
 const {
 	      TextControl,
 	      SelectControl,
 	      ToggleControl,
-      }      = wp.components;
-=======
-	      TextControl,
-	      SelectControl,
-	      ToggleControl,
       } = wp.components;
 
->>>>>>> 2a541fd5
 const { __ } = wp.i18n;
 
 const source = window.JetFormEditorData.argumentsSource || {};
 
 export default function PluginArgs() {
 
-<<<<<<< HEAD
 	const [ args, setArgs ] = useMetaState( '_jf_args' );
-=======
-	const [ args, setArgs ]             = useMetaState( '_jf_args' );
-	const [ isLoadNonce, setLoadNonce ] = useState( 'render' === (
-		args?.load_nonce ?? 'render'
-	) );
->>>>>>> 2a541fd5
 
 	return <>
 		<SelectControl
@@ -99,43 +85,5 @@
 				} );
 			} }
 		/>
-<<<<<<< HEAD
-=======
-
-		<ToggleControl
-			key={ 'load_nonce' }
-			label={ __( 'Enable form safety', 'jet-form-builder' ) }
-			checked={ isLoadNonce }
-			help={ __(
-				`Protects the form with a WordPress nonce. Toggle this option off if the form's page's caching can't be disabled`,
-				'jet-form-builder' ) }
-			onChange={ () => {
-				setLoadNonce( prev => {
-					const current = !prev;
-
-					setArgs( prev => {
-						const load_nonce = current ? 'render' : 'hide';
-
-						return { ...prev, load_nonce };
-					} );
-
-					return current;
-				} );
-			} }
-		/>
-
-		<ToggleControl
-			key={ 'use_csrf' }
-			label={ __( 'Enable csrf protection', 'jet-form-builder' ) }
-			checked={ args.use_csrf }
-			onChange={ () => {
-				setArgs( prev => {
-					const use_csrf = !Boolean( prev.use_csrf );
-
-					return { ...prev, use_csrf };
-				} );
-			} }
-		/>
->>>>>>> 2a541fd5
 	</>;
 }