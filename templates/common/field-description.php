--- conflicted
+++ resolved
@@ -11,9 +11,4 @@
 	$format = '<div class="%1$s"><small>%2$s</small></div>';
 }
 
-<<<<<<< HEAD
-// phpcs:ignore WordPress.Security.EscapeOutput.OutputNotEscaped
-printf( $format, $class, $args['desc'] );
-=======
-printf( $format, esc_attr( $class ), wp_kses_post( $args['desc'] ) );
->>>>>>> b6598c90
+printf( $format, esc_attr( $class ), wp_kses_post( $args['desc'] ) );