<?php


namespace JFB_Modules;

// If this file is called directly, abort.
if ( ! defined( 'WPINC' ) ) {
	die;
}

use Jet_Form_Builder\Blocks;
use JFB_Components\Module\Module_Controller_It;
use JFB_Components\Module\Module_Controller_Trait;
use Jet_Form_Builder\Gateways\Gateway_Manager;

class Modules_Controller implements Module_Controller_It {

	use Module_Controller_Trait;

	public function rep_instances(): array {
		// backward compatibility
		require_once jet_form_builder()->plugin_dir( 'modules/gateways/legacy/gateway-manager.php' );

		return array(
			// core required modules
<<<<<<< HEAD
=======
			new Jet_Plugins\Module(),
>>>>>>> 6aad279d
			new Logger\Module(),
			new Dev\Module(),
			new Admin\Module(),
			new Post_Type\Module(),
			new Bulk_Options\Module(),
			new Block_Parsers\Module(),
			new Webhook\Module(),
			new Rest_Api\Module(),
			new Blocks\Module(),
			new Security\Module(),
			// additional
			new Wp_Experiments\Module(),
			new Deprecated\Module(),
			new Jet_Style\Module(),
			new Switch_Page_On_Change\Module(),
			new Form_Record\Module(),
			new Advanced_Choices\Module(),
			new Captcha\Module(),
			new Gateway_Manager(),
			new Active_Campaign\Module(),
			new Verification\Module(),
			new Sanitize_Value\Module(),
<<<<<<< HEAD
=======
			new Onboarding\Module(),
			new Html_Parser\Module(),
			new Ai\Module(),
>>>>>>> 6aad279d
		);
	}

}<|MERGE_RESOLUTION|>--- conflicted
+++ resolved
@@ -23,10 +23,7 @@
 
 		return array(
 			// core required modules
-<<<<<<< HEAD
-=======
 			new Jet_Plugins\Module(),
->>>>>>> 6aad279d
 			new Logger\Module(),
 			new Dev\Module(),
 			new Admin\Module(),
@@ -49,12 +46,9 @@
 			new Active_Campaign\Module(),
 			new Verification\Module(),
 			new Sanitize_Value\Module(),
-<<<<<<< HEAD
-=======
 			new Onboarding\Module(),
 			new Html_Parser\Module(),
 			new Ai\Module(),
->>>>>>> 6aad279d
 		);
 	}
 
