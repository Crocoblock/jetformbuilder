--- conflicted
+++ resolved
@@ -127,12 +127,6 @@
 		$this->add_attribute( 'data-layout', $this->args['fields_layout'] );
 
 		ob_start();
-<<<<<<< HEAD
-=======
-		echo $this->maybe_render_styles_block();
-		echo $this->maybe_render_fonts_block();
-
->>>>>>> 56f1be79
 		include $this->get_global_template( 'common/start-form.php' );
 		$start_form .= ob_get_clean();
 
@@ -237,36 +231,6 @@
 
 	}
 
-<<<<<<< HEAD
-=======
-	private function maybe_render_styles_block() {
-		if ( ! Jet_Style_Manager::is_activated() ) {
-			return '';
-		}
-		$result = '<div id="jet-sm-gb-style--fb"><style>';
-		$result .= Plugin::instance()->post_type->maybe_get_jet_sm_ready_styles( $this->form_id );
-		$result .= '</style></div>';
-
-		return $result;
-	}
-
-	private function maybe_render_fonts_block() {
-		if ( ! Jet_Style_Manager::is_activated() ) {
-			return '';
-		}
-		$fonts = Style_Manager::get_instance()->get_blocks_fonts( $this->form_id );
-
-		if ( $fonts ) {
-			$fonts = trim( $fonts, '"' );
-			$fonts = wp_unslash( $fonts );
-
-			return wp_kses( $fonts, [ 'link' => [ 'href' => true, 'rel' => true ] ] );
-		}
-
-		return '';
-	}
-
->>>>>>> 56f1be79
 	public function preset() {
 		Preset_Manager::instance()->set_form_id( $this->form_id );
 
