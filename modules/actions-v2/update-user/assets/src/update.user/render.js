--- conflicted
+++ resolved
@@ -73,23 +73,14 @@
 					<Label htmlFor={ id }>
 						{ __( 'User role', 'jet-form-builder' ) }
 					</Label>
-<<<<<<< HEAD
 					<StyledSelectControl
-=======
-					<SelectControl
 						multiple
->>>>>>> 17b76141
 						id={ id }
 						value={ settings.user_role }
 						options={ source.userRoles }
 						onChange={ newValue => onChangeSetting( newValue,
 							'user_role' ) }
-<<<<<<< HEAD
-=======
-						__next40pxDefaultSize
-						__nextHasNoMarginBottom
 						help={ __( 'Hold Ctrl (Windows) or Command (Mac) to select multiple roles.', 'jet-form-builder' ) }
->>>>>>> 17b76141
 					/>
 				</> }
 			</RowControl>
