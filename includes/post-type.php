--- conflicted
+++ resolved
@@ -226,24 +226,11 @@
 			return $allcaps;
 		}
 
-<<<<<<< HEAD
-		do_action( 'qm/debug', admin_url() );
-
-		foreach ( $this->generate_capabilities() as $capability ) {
-			if ( $role->has_cap( $capability ) ) {
-				return;
-			}
-
-			$role->add_cap( $capability );
-		}
-
-=======
 		foreach ( self::CAPABILITIES as $capability ) {
 			$allcaps[ $capability ] = true;
 		}
 
 		return $allcaps;
->>>>>>> 6fd2a043
 	}
 
 	public function remove_admin_capabilities() {
@@ -396,10 +383,6 @@
 	 *
 	 * @return array
 	 * @deprecated 3.1.0 Use ::get_captcha() instead
-<<<<<<< HEAD
-	 *
-=======
->>>>>>> 6fd2a043
 	 */
 	public function get_recaptcha( $form_id = false ) {
 		_deprecated_function( __METHOD__, '3.1.0', __CLASS__ . '::get_captcha()' );
