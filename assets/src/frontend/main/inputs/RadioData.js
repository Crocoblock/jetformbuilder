--- conflicted
+++ resolved
@@ -17,12 +17,12 @@
 	this.addListeners   = function () {
 		this.enterKey = new ReactiveHook();
 
-<<<<<<< HEAD
 		this.wrapper.addEventListener( 'change', () => this.setValue() );
 		this.wrapper.addEventListener(
 			'keydown',
 			this.handleEnterKey.bind( this ),
 		);
+		this.wrapper.addEventListener( 'blur', () => this.reportOnBlur() );
 
 		!STRICT_MODE && jQuery( this.wrapper ).on( 'change', event => {
 			if ( this.value.current == event.target.value ) {
@@ -32,25 +32,6 @@
 			this.setValue();
 			this.callable.unlockTrigger();
 		} );
-=======
-		for ( const nodeElement of this.nodes ) {
-			nodeElement.addEventListener( 'change', () => this.setValue() );
-			nodeElement.addEventListener(
-				'keydown',
-				this.handleEnterKey.bind( this ),
-			);
-			nodeElement.addEventListener( 'blur', () => this.reportOnBlur() );
-
-			!STRICT_MODE && jQuery( nodeElement ).on( 'change', event => {
-				if ( this.value.current == event.target.value ) {
-					return;
-				}
-				this.callable.lockTrigger();
-				this.setValue();
-				this.callable.unlockTrigger();
-			} );
-		}
->>>>>>> 6aad7641
 	};
 	this.setValue       = function () {
 		this.value.current = this.getActiveValue();
