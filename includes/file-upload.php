<?php

namespace Jet_Form_Builder;

use Jet_Form_Builder\Classes\Instance_Trait;
use Jet_Form_Builder\Classes\Tools;

// If this file is called directly, abort.
if ( ! defined( 'WPINC' ) ) {
	die;
}

/**
 * @method static File_Upload instance()
 *
 * Class description
 *
 * @package   package_name
 * @author    Cherry Team
 * @license   GPL-2.0+
 */
class File_Upload {

	use Instance_Trait;

	private $nonce_key = 'jet-form-builder-file-upload-nonce-key';
	private $action    = 'jet-form-builder-upload-file';
	private $errors    = array();

	public function __construct() {
		add_action( 'wp_ajax_' . $this->action, array( $this, 'ajax_file_upload' ) );
		add_action( 'wp_ajax_nopriv_' . $this->action, array( $this, 'ajax_file_upload' ) );
	}


	/**
	 * Returns data arguments for files wrapper
	 */
	public function get_files_data_args( $args ) {

		$data_args = array(
			'max_files'         => 1,
			'insert_attachment' => false,
			'value_format'      => 'url',
		);

		foreach ( $data_args as $key => $value ) {
			$data_args[ $key ] = ! empty( $args[ $key ] ) ? $args[ $key ] : $value;
		}

		return sprintf( ' data-args="%s"', htmlspecialchars( wp_json_encode( $data_args ) ) );
	}

	/**
	 * Ajax callback for uploading files
	 *
	 * @return [type] [description]
	 */
	public function ajax_file_upload() {

		$nonce   = sanitize_text_field( wp_unslash( $_POST['nonce'] ?? '' ) );
		$form_id = absint( wp_unslash( $_POST['form_id'] ?? 0 ) );
		$field   = sanitize_text_field( wp_unslash( $_POST['field'] ?? '' ) );

		if ( ! $nonce || ! wp_verify_nonce( $nonce, $this->nonce_key ) ) {
			wp_send_json_error( __( 'You not allowed to do this', 'jet-form-builder' ) );
		}

		if ( ! $form_id || ! $field ) {
			wp_send_json_error( __( 'Required parameters not found in request', 'jet-form-builder' ) );
		}

		$form_data = Plugin::instance()->form->get_only_form_fields( $form_id );

		if ( ! $form_data ) {
			wp_send_json_error( __( 'Form data not found', 'jet-form-builder' ) );
		}

		$field_data = null;

		foreach ( $form_data as $item ) {
			if ( ! empty( $item['attrs']['name'] ) && $item['attrs']['name'] === $field ) {
				$field_data = $item['attrs'];
				break;
			}
		}

		if ( ! $field_data ) {
			wp_send_json_error( __( 'Requested field not found', 'jet-form-builder' ) );
		}

		$cap = ! empty( $field_data['allowed_user_cap'] ) ? $field_data['allowed_user_cap'] : 'upload_files';

		if ( 'any_user' !== $cap && ! is_user_logged_in() ) {
			wp_send_json_error( __( 'You are not allowed to upload files', 'jet-form-builder' ) );
		}

		if ( ! in_array( $cap, array( 'all', 'any_user' ) ) && ! current_user_can( $cap ) ) {
			wp_send_json_error( __( 'You are not allowed to upload files', 'jet-form-builder' ) );
		}

		// Prevent non logged-in users insert attachment
		if ( ! is_user_logged_in() ) {
			$field_data['insert_attachment'] = false;
		}

		$settings = array(
			'max_size' => $this->get_max_size_for_field( $field_data ),
		);

		$settings['messages'] = jet_form_builder()->msg_router->get_manager( array(
			'form_id' => $form_id
		) );

		$settings = array_merge( $field_data, $settings );

		$result = $this->process_upload( $_FILES, $settings );

		if ( ! $result ) {
			wp_send_json_error( $settings['messages']['internal'] );
		}

		wp_send_json_success(
			array(
				'files'  => $result,
				'html'   => $this->get_result_html( $settings, $result ),
				'value'  => $this->get_result_value( $settings, $result ),
				'errors' => $this->get_errors_string(),
			)
		);
	}

	/**
	 * Process files upload
	 *
	 * @param boolean $files [description]
	 *
	 * @return [type]         [description]
	 */
	public function process_upload( $files = false, $settings = array() ) {

		$settings              = wp_parse_args(
			$settings,
			array(
				'max_size'          => wp_max_upload_size(),
				'max_files'         => 1,
				'insert_attachment' => false,
			)
		);
		$settings['max_files'] = $settings['max_files'] ? $settings['max_files'] : 1;

		$insert_attachment = filter_var( $settings['insert_attachment'], FILTER_VALIDATE_BOOLEAN );

		$files = Tools::sanitize_files( $files );

		if ( empty( $files ) || ! is_array( $files ) ) {
			return false;
		}

		if ( count( $files ) > $settings['max_files'] ) {
			wp_send_json_error( $settings['messages']['upload_max_files'] );
		}

		$result = array();
		$index  = 0;

		foreach ( $files as $file ) {

			if ( ! $file['size'] > $settings['max_size'] ) {
				wp_send_json_error( $settings['messages']['upload_max_size'] );
			}

			if ( ! empty( $settings['mime_types'] ) && ! in_array( $file['type'], $settings['mime_types'] ) ) {
				wp_send_json_error( $settings['messages']['upload_mime_types'] );
			}

			$result[] = $this->upload_file( $file, $insert_attachment );

		}

		return $result;

	}

	/**
	 * Upload file
	 *
	 * @return [type] [description]
	 */
	public function upload_file( $file = array(), $insert_attachment = false ) {

		$result = array();

		if ( ! function_exists( 'wp_handle_upload' ) ) {
			include_once ABSPATH . 'wp-admin/includes/file.php';
			include_once ABSPATH . 'wp-admin/includes/media.php';
		}

		add_filter( 'upload_dir', array( $this, 'apply_upload_dir' ) );

		$upload = wp_handle_upload(
			$file,
			array( 'test_form' => false )
		);

		if ( empty( $upload['error'] ) && $insert_attachment ) {

			$filepath   = $upload['file'];
			$attachment = wp_insert_attachment(
				array(
					'guid'           => $upload['url'],
					'post_mime_type' => $upload['type'],
					'post_title'     => preg_replace( '/\.[^.]+$/', '', basename( $filepath ) ),
					'post_content'   => '',
					'post_status'    => 'publish',
				),
				$filepath,
				0,
				true
			);

			if ( ! is_wp_error( $attachment ) ) {
				$metadata = wp_generate_attachment_metadata( $attachment, $filepath );
				wp_update_attachment_metadata( $attachment, $metadata );
			} else {
				$this->errors[] = $attachment->get_error_message();
			}

			$upload['attachment'] = $attachment;

		} elseif ( ! empty( $upload['error'] ) ) {
			$this->errors[] = $upload['error'];
		}

		remove_filter( 'upload_dir', array( $this, 'apply_upload_dir' ) );

		return $upload;

	}

	/**
	 * Try to get files array from field data
	 *
	 * @param array  $field [description]
	 * @param string $format [description]
	 *
	 * @return [type]         [description]
	 */
	public function get_files_from_field( $field = array(), $format = 'url' ) {

		$files = array();
		$value = ! empty( $field['default'] ) ? $field['default'] : array();

		if ( ! is_array( $value ) ) {
			if ( 'both' !== $format ) {
				$value = explode( ',', str_replace( ', ', ',', $value ) );
			} else {
				if ( false !== strpos( $value, '{' ) ) {
					$value = json_decode( wp_unslash( $value ), true );
				} else {
					return $files;
				}
			}
		}

		if ( 'both' === $format ) {
			$value = isset( $value['id'] ) ? array( $value ) : $value;
		}

		foreach ( $value as $val ) {
			switch ( $format ) {
				case 'id':
					$files[] = array(
						'url'        => wp_get_attachment_url( $val ),
						'attachment' => $val,
					);
					break;

				case 'url':
					$files[] = array(
						'url' => $val,
					);
					break;

				case 'both':
					if ( is_array( $val ) && isset( $val['url'] ) && isset( $val['id'] ) ) {
						$files[] = array(
							'url'        => $val['url'],
							'attachment' => $val['id'],
						);
					}
					break;
			}
		}

		return $files;
	}

	/**
	 * Returns formatted HTML result
	 *
	 * @return [type] [description]
	 */
	public function get_result_html( $field = array(), $files = array() ) {

		if ( ! empty( $field['insert_attachment'] ) ) {
			$result_format = ! empty( $field['value_format'] ) ? $field['value_format'] : 'url';
		} else {
			$result_format = 'url';
		}

		if ( empty( $files ) ) {
			$files = $this->get_files_from_field( $field, $result_format );
		}

		if ( empty( $files ) ) {
			return '';
		}

		$format = '<div class="jet-form-builder-file-upload__file" data-file="%1$s" data-id="%2$s" data-format="%3$s"><img src="%1$s" alt=""><div class="jet-form-builder-file-upload__file-remove"><svg width="22" height="22" viewBox="0 0 14 15" fill="none" xmlns="http://www.w3.org/2000/svg"><path d="M4.375 7H6.125V12.25H4.375V7ZM7.875 7H9.625V12.25H7.875V7ZM10.5 1.75C10.5 1.51302 10.4134 1.30794 10.2402 1.13477C10.0762 0.961589 9.87109 0.875 9.625 0.875H4.375C4.12891 0.875 3.91927 0.961589 3.74609 1.13477C3.58203 1.30794 3.5 1.51302 3.5 1.75V3.5H0V5.25H0.875V14C0.875 14.237 0.957031 14.4421 1.12109 14.6152C1.29427 14.7884 1.50391 14.875 1.75 14.875H12.25C12.4961 14.875 12.7012 14.7884 12.8652 14.6152C13.0384 14.4421 13.125 14.237 13.125 14V5.25H14V3.5H10.5V1.75ZM5.25 2.625H8.75V3.5H5.25V2.625ZM11.375 5.25V13.125H2.625V5.25H11.375Z"></path></svg></div>%4$s</div>';

		$result = '';

		foreach ( $files as $file ) {

			if ( ! empty( $file['attachment'] ) && ! is_wp_error( $file['attachment'] ) ) {
				$attachment = $file['attachment'];
			} else {
				$attachment = 0;
			}

			$result .= sprintf(
				$format,
				$file['url'],
				$attachment,
				$result_format,
				apply_filters( 'jet-form-builder/file-upload/custom-html', '', $file, $field )
			);

		}

		return $result;

	}

	public function get_loader() {
		return '<div class="jet-form-builder-file-upload__loader">' . apply_filters(
			'jet-form-builder/file-upload/loader',
			'<svg xmlns="http://www.w3.org/2000/svg" width="38" height="38" viewBox="0 0 38 38" stroke="#fff"><g fill="none" fill-rule="evenodd"><g transform="translate(1 1)" stroke-width="2"><circle stroke-opacity=".5" cx="18" cy="18" r="18"/><path d="M36 18c0-9.94-8.06-18-18-18" transform="rotate(137.826 18 18)"><animateTransform attributeName="transform" type="rotate" from="0 18 18" to="360 18 18" dur="1s" repeatCount="indefinite"/></path></g></g></svg>'
		) . '</div>';
	}

	/**
	 * Returns formatted result array
	 *
	 * @param array $field [description]
	 * @param array $files [description]
	 *
	 * @return [type]        [description]
	 */
	public function get_result_value( $field = array(), $files = array() ) {

		if ( ! empty( $field['insert_attachment'] ) ) {
			$format = ! empty( $field['value_format'] ) ? $field['value_format'] : 'url';
		} else {
			$format = 'url';
		}

		if ( empty( $files ) ) {
			$files = $this->get_files_from_field( $field, $format );
		}

		if ( empty( $files ) ) {
			return '';
		}

		$limit  = ! empty( $field['max_files'] ) ? absint( $field['max_files'] ) : 1;
		$limit  = $limit ? $limit : 1;
		$result = array();

		foreach ( $files as $file ) {

			if ( isset( $file['attachment'] ) && ! is_wp_error( $file['attachment'] ) ) {
				$id = $file['attachment'];
			} else {
				$id = false;
			}

			$url = ! empty( $file['url'] ) ? $file['url'] : false;

			switch ( $format ) {
				case 'id':
					if ( 1 < $limit ) {
						$result[] = $id;
					} else {
						$result = $id;
					}
					break;

				case 'url':
					if ( 1 < $limit ) {
						$result[] = $url;
					} else {
						$result = $url;
					}
					break;

				case 'both':
					if ( $url && $id ) {
						if ( 1 < $limit ) {
							$result[] = array(
								'id'  => $id,
								'url' => $url,
							);
						} else {
							$result = array(
								'id'  => $id,
								'url' => $url,
							);
						}
					}
					break;
			}
		}

		return is_array( $result ) ? array_filter( $result ) : $result;

	}

	/**
	 * Returns stringified uploading errors
	 *
	 * @return string
	 */
	public function get_errors_string() {

		if ( empty( $this->errors ) ) {
			return null;
		}

		if ( 1 === count( $this->errors ) ) {
			return $this->errors[0];
		} else {

			$result = '';

			foreach ( $this->errors as $error ) {
				$result .= '- ' . $error . '<br>';
			}

			return $result;

		}

	}

	/**
	 * Resturns max upload size based on field arguments
	 *
	 * @param array $args [description]
	 *
	 * @return [type]       [description]
	 */
	public function get_max_size_for_field( $args = array() ) {

		$max_size       = wp_max_upload_size();
		$field_max_size = $max_size;

		if ( ! empty( $args['max_size'] ) ) {

			$field_max_size = intval( floatval( $args['max_size'] ) * MB_IN_BYTES );

			if ( $field_max_size > $max_size ) {
				$field_max_size = $max_size;
			}
		}

		return $field_max_size;

	}


	/**
	 * Returns upload subdirectory
	 *
	 * @return [type] [description]
	 */
	public function get_upload_dir() {

		$user_id       = get_current_user_id();
		$user_dir_name = $user_id ? $user_id : 'guest';
		$user_dir_name = apply_filters( 'jet-form-builder/file-upload/user-dir-name', $user_dir_name );

		return $this->upload_base() . '/' . $user_dir_name;
	}

	/**
	 * Returns upload base directory
	 *
	 * @return [type] [description]
	 */
	public function upload_base() {
		return apply_filters( 'jet-form-builder/file-upload/dir', 'jet-form-builder' );
	}

	/**
	 * Change upload directory for JetEngine uploads
	 *
	 * @param  [type] $pathdata [description]
	 *
	 * @return [type]           [description]
	 */
	public function apply_upload_dir( $pathdata ) {

		$dir = $this->get_upload_dir();

		if ( empty( $pathdata['subdir'] ) ) {
			$pathdata['path']   = $pathdata['path'] . '/' . $dir;
			$pathdata['url']    = $pathdata['url'] . '/' . $dir;
			$pathdata['subdir'] = '/' . $dir;
		} else {
			$new_subdir         = '/' . $dir . $pathdata['subdir'];
			$pathdata['path']   = str_replace( $pathdata['subdir'], $new_subdir, $pathdata['path'] );
			$pathdata['url']    = str_replace( $pathdata['subdir'], $new_subdir, $pathdata['url'] );
			$pathdata['subdir'] = $new_subdir;
		}

		return $pathdata;

	}

	/**
	 * Register form-specific assets
	 *
	 * @return void
	 */
	public function enqueue_scripts() {
		wp_enqueue_script( 'jet-form-builder-sortable' );
		wp_enqueue_script( 'jet-form-builder-file-upload' );

		$messages = wp_json_encode( jet_form_builder()->msg_router->get_manager()->get_messages() );
		$form_id  = (int) Live_Form::instance()->form_id;


<<<<<<< HEAD
		wp_localize_script( 'jet-form-builder-file-upload', 'JetFormBuilderFileUploadConfig', array(
			'ajaxurl'         => esc_url( admin_url( 'admin-ajax.php' ) ),
			'action'          => $this->action,
			'nonce'           => wp_create_nonce( $this->nonce_key ),
			'max_upload_size' => wp_max_upload_size()
		) );

		wp_add_inline_script( 'jet-form-builder-file-upload', "
			window.JetFormBuilderFileUploadConfig = window.JetFormBuilderFileUploadConfig || {};
			window.JetFormBuilderFileUploadConfig.errors = window.JetFormBuilderFileUploadConfig.errors || {};
			
			window.JetFormBuilderFileUploadConfig.errors[ $form_id ] = $messages;  
		" );
=======
		wp_localize_script(
			'jet-form-builder-file-upload',
			'JetFormBuilderFileUploadConfig',
			array(
				'ajaxurl'         => esc_url_raw( admin_url( 'admin-ajax.php' ) ),
				'action'          => $this->action,
				'nonce'           => wp_create_nonce( $this->nonce_key ),
				'max_upload_size' => wp_max_upload_size(),
				'errors'          => array(
					'upload_limit' => $messages['upload_max_files'],
					'file_type'    => $messages['upload_mime_types'],
					'file_size'    => $messages['upload_max_size'],
					'internal'     => $messages['internal_error'],

				),
			)
		);
>>>>>>> 99a95f7e
	}

	public function ensure_media_js( $content, $popup_data = array() ) {
		ob_start();
		jet_engine()->frontend->frontend_scripts();
		$this->enqueue_scripts();
		wp_scripts()->done[] = 'jet-form-builder-frontend-forms';
		wp_scripts()->print_scripts( 'jet-form-builder-file-upload' );

		return $content . ob_get_clean();
	}

}<|MERGE_RESOLUTION|>--- conflicted
+++ resolved
@@ -542,9 +542,8 @@
 		$form_id  = (int) Live_Form::instance()->form_id;
 
 
-<<<<<<< HEAD
 		wp_localize_script( 'jet-form-builder-file-upload', 'JetFormBuilderFileUploadConfig', array(
-			'ajaxurl'         => esc_url( admin_url( 'admin-ajax.php' ) ),
+			'ajaxurl'         => esc_url_raw( admin_url( 'admin-ajax.php' ) ),
 			'action'          => $this->action,
 			'nonce'           => wp_create_nonce( $this->nonce_key ),
 			'max_upload_size' => wp_max_upload_size()
@@ -556,25 +555,6 @@
 			
 			window.JetFormBuilderFileUploadConfig.errors[ $form_id ] = $messages;  
 		" );
-=======
-		wp_localize_script(
-			'jet-form-builder-file-upload',
-			'JetFormBuilderFileUploadConfig',
-			array(
-				'ajaxurl'         => esc_url_raw( admin_url( 'admin-ajax.php' ) ),
-				'action'          => $this->action,
-				'nonce'           => wp_create_nonce( $this->nonce_key ),
-				'max_upload_size' => wp_max_upload_size(),
-				'errors'          => array(
-					'upload_limit' => $messages['upload_max_files'],
-					'file_type'    => $messages['upload_mime_types'],
-					'file_size'    => $messages['upload_max_size'],
-					'internal'     => $messages['internal_error'],
-
-				),
-			)
-		);
->>>>>>> 99a95f7e
 	}
 
 	public function ensure_media_js( $content, $popup_data = array() ) {
