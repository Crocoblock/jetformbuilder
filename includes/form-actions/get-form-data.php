<?php


namespace Jet_Form_Builder\Form_Actions;

// If this file is called directly, abort.
if ( ! defined( 'WPINC' ) ) {
	die;
}

trait Get_Form_Data {

	/**
	 * Get post ID from the current request and validate user acess to this post
	 *
	 * @return false|int [type] [description]
	 */
	public function get_post_id_from_request() {

<<<<<<< HEAD
		if ( ! wp_verify_nonce( sanitize_key( $_GET['nonce'] ?? '' ) ) ) {
			wp_die( 'You haven`t access to this form', 'Error!' );
		}

=======
		/**
		 * Nonce verifies earlier
		 *
		 * @see \Jet_Form_Builder\Form_Actions\Base_Form_Action::do_action
		 */
		// phpcs:ignore WordPress.Security.NonceVerification.Recommended
>>>>>>> 752aea09
		$post_id = ! empty( $_GET['post'] ) ? absint( $_GET['post'] ) : false;

		if ( ! $post_id ) {
			wp_die( 'Form ID not found in the request', 'Error!' );
		}

		if ( ! $this->check_user_access( $post_id ) ) {
			wp_die( 'You haven`t access to this form', 'Error!' );
		}

		return $post_id;
	}

	/**
	 * Returns from data by ID
	 *
	 * @param  [type] $form_id [description]
	 *
	 * @return [type]          [description]
	 */
	public function get_from_data( $form_id ) {
		$post       = get_post( $form_id );
		$meta_value = $this->parse_meta_value(
			get_post_meta( $form_id ),
			array( '_edit_lock' )
		);

		$for_encoding = $this->parse_form_data(
			array(
				'post_title'   => $post->post_title,
				'post_content' => $post->post_content,
				'meta_input'   => $meta_value,
			)
		);

		return array( $post, $for_encoding );
	}

	public function parse_form_data( $data ) {
		return $data;
	}

	private function parse_meta_value( $meta, $exclude = array() ) {
		$response = array();

		foreach ( $meta as $key => $value ) {
			if ( in_array( $key, $exclude, true ) ) {
				continue;
			}
			$response[ $key ] = $value[0];
		}

		return $response;
	}
}<|MERGE_RESOLUTION|>--- conflicted
+++ resolved
@@ -17,19 +17,12 @@
 	 */
 	public function get_post_id_from_request() {
 
-<<<<<<< HEAD
-		if ( ! wp_verify_nonce( sanitize_key( $_GET['nonce'] ?? '' ) ) ) {
-			wp_die( 'You haven`t access to this form', 'Error!' );
-		}
-
-=======
 		/**
 		 * Nonce verifies earlier
 		 *
 		 * @see \Jet_Form_Builder\Form_Actions\Base_Form_Action::do_action
 		 */
 		// phpcs:ignore WordPress.Security.NonceVerification.Recommended
->>>>>>> 752aea09
 		$post_id = ! empty( $_GET['post'] ) ? absint( $_GET['post'] ) : false;
 
 		if ( ! $post_id ) {
