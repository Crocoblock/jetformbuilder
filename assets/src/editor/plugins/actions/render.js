import {
	conditionSettings,
	defaultAction,
	defaultActions,
	getRandomID,
} from './options';

const {
	getFormFieldsBlocks,
} = JetFBActions;

const {
	ActionModal,
	RepeaterWithState,
	FieldWithPreset,
	DynamicPreset,
} = JetFBComponents;

const { useActions } = JetFBHooks;

const {
	TextareaControl,
	ToggleControl,
	SelectControl,
	Button,
	Card,
	CardBody,
	CardHeader,
	DropdownMenu,
	Flex,
} = wp.components;

const {
	useState,
	useEffect,
} = wp.element;

const { __ } = wp.i18n;

const { applyFilters } = wp.hooks;

const { withDispatch, useDispatch } = wp.data;
const { compose } = wp.compose;

const actionTypes = window.jetFormActionTypes.map( function ( action ) {
	return {
		value: action.id,
		label: action.name,
	};
} );

function getActionCallback( editedAction ) {
	for ( let i = 0; i < window.jetFormActionTypes.length; i ++ ) {
		if ( window.jetFormActionTypes[ i ].id === editedAction.type && window.jetFormActionTypes[ i ].callback ) {
			return window.jetFormActionTypes[ i ].callback;
		}
	}

	return false;
}

<<<<<<< HEAD
=======
function getConditionOptionFrom( from, value ) {
	const option = conditionSettings[ from ].find( item => item.value === value );

	return ( optionName, ifNot = '' ) => option ? (
		option[ optionName ] || ifNot
	) : ifNot;
}

function getOperatorOption( operator ) {
	return getConditionOptionFrom( 'operators', operator );
}

function getTransformerOption( value ) {
	return getConditionOptionFrom( 'compare_value_formats', value );
}

>>>>>>> 13743577
const operators = [
	{ value: 'and', label: __( 'AND (ALL conditions must be met)', 'jet-form-builder' ) },
	{ value: 'or', label: __( 'OR (at least ONE condition must be met)', 'jet-form-builder' ) },
];

const operatorLabel = __( 'Condition Operator', 'jet-form-builder' );

let PluginActions = ( { setCurrentAction } ) => {

	const [ actions, setActions ] = useActions( true );

	useEffect( () => {
		if ( 0 === actions.length ) {
			setActions( defaultActions );
		}
	}, [] );

	const moveAction = ( fromIndex, toIndex ) => {

		var item = JSON.parse( JSON.stringify( actions[ fromIndex ] ) ),
			replacedItem = JSON.parse( JSON.stringify( actions[ toIndex ] ) );

		actions.splice( toIndex, 1, item );
		actions.splice( fromIndex, 1, replacedItem );

		setActions( [ ...actions ] );

	};

	const deleteAction = ( index ) => {
		actions.splice( index, 1 );
		setActions( [ ...actions ] );
	};

	const updateAction = ( id, key, value ) => {
		setActions( actions.map( ( action, index ) => {
			if ( action.id === id ) {
				var newAction = JSON.parse( JSON.stringify( action ) );
				newAction[ key ] = value;
				return newAction;
			} else {
				return action;
			}
		} ) );
	};

	const updateActionObj = ( id, props ) => {
		setActions( actions => actions.map( current => {
			if ( id !== current.id ) {
				return current;
			}
			return {
				...JSON.parse( JSON.stringify( current ) ),
				...props,
			};
		} ) );
	};

	const [ isEdit, setEdit ] = useState( false );
	const [ editedAction, setEditedAction ] = useState( {} );

	const [ isEditProcessAction, setEditProcessAction ] = useState( false );
	const [ processedAction, setProcessedAction ] = useState( {} );

	const [ formFields, setFormFields ] = useState( [] );

	const closeModal = () => {
		setEdit( false );
		setCurrentAction( {} );
	};

	var Callback = getActionCallback( editedAction );

	const updateActionSettings = action => {
		updateActionObj( action.id, {
			settings: action.settings,
		} );
		closeModal();
	};

	const updateActionCondition = items => {
		updateAction( processedAction.id, 'conditions', items );
		setEditProcessAction( false );
	};

	const updateActionType = ( id, type ) => {
		setActions( prev => prev.map( prevItem => {
			if ( prevItem.id === id ) {
				var newAction = JSON.parse( JSON.stringify( prevItem ) );
				newAction.type = type;
				newAction.settings = newAction.settings || {};
				newAction.settings[ type ] = newAction.settings[ type ] || {};

				return newAction;
			} else {
				return prevItem;
			}
		} ) );
	};

	useEffect( () => {
		if ( editedAction.type ) {
			setEdit( true );
		}
	}, [ editedAction ] );

	useEffect( () => {
		if ( processedAction.type ) {
			setEditProcessAction( true );
			setFormFields( getFormFieldsBlocks( [], '--' ) );
		}
	}, [ processedAction ] );

	const getMergedSettings = () => {
		return editedAction.settings[ editedAction.type ] || editedAction.settings;
	};

	return <>
		{ actions && actions.map( ( action, index ) => {
			const header = applyFilters( `jet.fb.section.actions.header.${ action.type }`, null, action, actions );
			return <Card
				key={ action.id }
				size={ 'extraSmall' }
				className={ 'jet-form-action' }
			>
				{ header && <CardHeader>
					{ header }
				</CardHeader> }
				<CardBody>
					<SelectControl
						value={ action.type }
						options={ actionTypes }
						onChange={ newType => updateActionType( action.id, newType ) }
					/>
					{ applyFilters( `jet.fb.section.actions.afterSelect.${ action.type }`, null, action, actions ) }
					<Flex style={ { marginTop: '0.5em' } } justify='space-around'>
						<Button
							disabled={ ! getActionCallback( action ) }
							icon='edit'
							label={ 'Edit Action' }
							onClick={ () => {
								setEditedAction( () => (
									{
										...action,
									}
								) );
								setCurrentAction( { ...action, index } );
							} }
						/>
						<Button
							icon='randomize'
							label={ 'Conditions' }
							onClick={ () => {
								setProcessedAction( () => (
									{ ...action }
								) );
							} }
						/>
						<DropdownMenu
							icon={ 'ellipsis' }
							label={ 'Edit, move or delete' }
							controls={ [
								{
									title: 'Up',
									icon: 'arrow-up',
									disabled: true,
									onClick: () => {
										if ( 0 !== index ) {
											moveAction( index, index - 1 );
										}
									},
								},
								{
									title: 'Down',
									icon: 'arrow-down',
									disabled: index === actions.length,
									onClick: () => {
										if ( (
											     actions.length - 1
										     ) !== index ) {
											moveAction( index, index + 1 );
										}
									},
								},
								{
									title: 'Delete',
									icon: 'trash',
									onClick: () => {
										deleteAction( index );
									},
								},
							] }
						/>
					</Flex>

				</CardBody>
			</Card>;
		} ) }
		<Button
			isPrimary
			onClick={ () => {
				setActions( [
					...actions,
					{
						...JSON.parse( JSON.stringify( defaultAction ) ),
						id: getRandomID(),
					},
				] );
			} }
		>
			{ '+ New Action' }
		</Button>
		{ isEdit && <ActionModal
			classNames={ [ 'width-60' ] }
			onRequestClose={ closeModal }
			title={ 'Edit Action' }
			onUpdateClick={ () => {
				updateActionSettings( editedAction );
			} }
			onCancelClick={ closeModal }
		>
			{ Callback && <Callback
				settings={ getMergedSettings() }
				actionId={ editedAction.id }
				onChange={ ( data ) => {
					setEditedAction( prev => (
						{
							...prev,
							settings: {
								...prev.settings,
								[ editedAction.type ]: data,
							},
						}
					) );
				} }
			/> }
		</ActionModal> }
		{ isEditProcessAction && <ActionModal
			classNames={ [ 'width-60' ] }
			title={ __( 'Edit Action Conditions', 'jet-form-builder' ) }
			onRequestClose={ () => setEditProcessAction( false ) }
			onCancelClick={ () => setEditProcessAction( false ) }
		>
			{ ( { actionClick, onRequestClose } ) => {
				return <RepeaterWithState
					items={ processedAction.conditions }
					newItem={ conditionSettings.item }
					onUnMount={ onRequestClose }
					isSaveAction={ actionClick }
					onSaveItems={ conditions => {
						updateActionObj( processedAction.id, {
							conditions,
<<<<<<< HEAD
							condition_operator: processedAction.condition_operator
						} )
=======
							condition_operator: processedAction.condition_operator,
						} );
>>>>>>> 13743577
						setProcessedAction( false );
					} }
					addNewButtonLabel={ __( 'Add New Condition', 'jet-form-builder' ) }
					additionalControls={ <SelectControl
						key={ 'SelectControl-operator' }
						label={ operatorLabel }
						labelPosition="side"
						value={ processedAction.condition_operator || 'and' }
						options={ operators }
						onChange={ condition_operator => {
<<<<<<< HEAD
							setProcessedAction( prev => ( { ...prev, condition_operator } ) );
=======
							setProcessedAction( prev => (
								{ ...prev, condition_operator }
							) );
>>>>>>> 13743577
						} }
					/> }
				>
					{ ( { currentItem, changeCurrentItem } ) => {
						let executeLabel = __( 'To fulfill this condition, the result of the check must be', 'jet-form-builder' ) + ' ';
						executeLabel += currentItem.execute ? 'TRUE' : 'FALSE';

						const transformerOption = getTransformerOption( currentItem.compare_value_format );
						const operatorOption = getOperatorOption( currentItem.operator );

						return <>
							<ToggleControl
								label={ executeLabel }
								checked={ currentItem.execute }
								onChange={ newValue => {
									changeCurrentItem( { execute: newValue } );
								} }
							/>
							<SelectControl
								label="Operator"
								labelPosition="side"
								help={ operatorOption( 'help' ) }
								value={ currentItem.operator }
								options={ conditionSettings.operators }
								onChange={ operator => changeCurrentItem( { operator } ) }
							/>
							<SelectControl
								label="Field"
								labelPosition="side"
								value={ currentItem.field }
								options={ formFields }
								onChange={ field => changeCurrentItem( { field } ) }
							/>
							<SelectControl
								label={ __( 'Type transform comparing value', 'jet-form-builder' ) }
								labelPosition="side"
								value={ currentItem.compare_value_format }
								options={ conditionSettings.compare_value_formats }
								onChange={ compare_value_format => {
									changeCurrentItem( { compare_value_format } );
								} }
							/>
							{ transformerOption( 'help' ).length > 0 && <p
								className={ 'components-base-control__help' }
								style={ { marginTop: '0px', color: 'rgb(117, 117, 117)' } }
								dangerouslySetInnerHTML={ { __html: transformerOption( 'help' ) } }
							/> }
							<FieldWithPreset
								baseControlProps={ {
									label: 'Value to Compare',
								} }
								ModalEditor={ ( { actionClick, onRequestClose } ) => <DynamicPreset
									value={ currentItem.default }
									isSaveAction={ actionClick }
									onSavePreset={ newValue => {
										changeCurrentItem( { default: newValue } );
									} }
									excludeSources={ [ 'query_var' ] }
									onUnMount={ onRequestClose }
								/> }
								triggerClasses={ [ 'trigger__textarea' ] }
							>
								<TextareaControl
									className={ 'jet-control-clear jet-user-fields-map__list' }
									value={ currentItem.default }
									help={ operatorOption( 'need_explode' )
										? conditionSettings.help_for_exploding_compare
										: '' }
									onChange={ newValue => {
										changeCurrentItem( { default: newValue } );
									} }
								/>
							</FieldWithPreset>
						</>;
					} }
				</RepeaterWithState>;
			} }
		</ActionModal> }
	</>;
};

PluginActions = compose(
	withDispatch( dispatch => {
		return {
			setCurrentAction( action ) {
				dispatch( 'jet-forms/actions' ).setCurrentAction( action );
			},
		};
	} ),
)( PluginActions );

export default PluginActions;<|MERGE_RESOLUTION|>--- conflicted
+++ resolved
@@ -59,8 +59,6 @@
 	return false;
 }
 
-<<<<<<< HEAD
-=======
 function getConditionOptionFrom( from, value ) {
 	const option = conditionSettings[ from ].find( item => item.value === value );
 
@@ -77,7 +75,6 @@
 	return getConditionOptionFrom( 'compare_value_formats', value );
 }
 
->>>>>>> 13743577
 const operators = [
 	{ value: 'and', label: __( 'AND (ALL conditions must be met)', 'jet-form-builder' ) },
 	{ value: 'or', label: __( 'OR (at least ONE condition must be met)', 'jet-form-builder' ) },
@@ -330,13 +327,8 @@
 					onSaveItems={ conditions => {
 						updateActionObj( processedAction.id, {
 							conditions,
-<<<<<<< HEAD
-							condition_operator: processedAction.condition_operator
-						} )
-=======
 							condition_operator: processedAction.condition_operator,
 						} );
->>>>>>> 13743577
 						setProcessedAction( false );
 					} }
 					addNewButtonLabel={ __( 'Add New Condition', 'jet-form-builder' ) }
@@ -347,13 +339,9 @@
 						value={ processedAction.condition_operator || 'and' }
 						options={ operators }
 						onChange={ condition_operator => {
-<<<<<<< HEAD
-							setProcessedAction( prev => ( { ...prev, condition_operator } ) );
-=======
 							setProcessedAction( prev => (
 								{ ...prev, condition_operator }
 							) );
->>>>>>> 13743577
 						} }
 					/> }
 				>
