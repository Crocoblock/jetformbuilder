--- conflicted
+++ resolved
@@ -13,12 +13,9 @@
 	getLanguage,
 	toHTML,
 	isEmpty,
-<<<<<<< HEAD
-	getOffsetTop, focusOnInvalidInput,
-=======
-	getOffsetTop,
+	getOffsetTop, 
+	focusOnInvalidInput,
 	isVisible,
->>>>>>> 0b770d48
 } from './functions';
 import Restriction from './reporting/restrictions/Restriction';
 import RestrictionError from './reporting/RestrictionError';
@@ -68,12 +65,9 @@
 	isEmpty,
 	getValidateCallbacks,
 	getOffsetTop,
-<<<<<<< HEAD
 	focusOnInvalidInput,
 	populateInputs,
-=======
 	isVisible,
->>>>>>> 0b770d48
 };
 
 jQuery( () => JetPlugins.init() );
