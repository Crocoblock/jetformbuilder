--- conflicted
+++ resolved
@@ -11,11 +11,8 @@
 use Jet_Form_Builder\Blocks\Manager as BlocksManager;
 use Jet_Form_Builder\Blocks\Switch_Page_On_Change;
 use Jet_Form_Builder\Blocks\Validation;
-<<<<<<< HEAD
 use Jet_Form_Builder\Classes\Security\Honeypot;
-=======
 use Jet_Form_Builder\Classes\Regexp_Tools;
->>>>>>> f3f76c44
 use Jet_Form_Builder\Classes\Tools;
 use Jet_Form_Builder\Compatibility\Deprecated;
 use Jet_Form_Builder\Compatibility\Elementor\Elementor;
@@ -69,14 +66,9 @@
 	public $addons_manager;
 	public $admin_bar;
 	public $msg_router;
-<<<<<<< HEAD
 	public $honeypot;
 	public $wp_experiments;
-=======
 	public $regexp;
-
-	private $suffix;
->>>>>>> f3f76c44
 
 	public static $instance;
 
@@ -139,12 +131,9 @@
 		$this->form_handler   = new Form_Handler();
 		$this->captcha        = new Forms_Captcha();
 		$this->addons_manager = new AddonsManager();
-<<<<<<< HEAD
 		$this->honeypot       = new Honeypot();
 		$this->wp_experiments = new Wp_Experiments();
-=======
 		$this->regexp         = new Regexp_Tools();
->>>>>>> f3f76c44
 
 		/**
 		 * Modules & components
