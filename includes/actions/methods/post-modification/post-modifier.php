--- conflicted
+++ resolved
@@ -22,13 +22,8 @@
 	public function before_run( Insert_Post $action ) {
 		parent::before_run( $action );
 
-<<<<<<< HEAD
-		$post_status = $this->settings['post_status'] ?? '';
-		$meta        = $this->settings['default_meta'] ?? array();
-=======
 		$post_status = $action->settings['post_status'] ?? '';
 		$meta        = $action->settings['default_meta'] ?? array();
->>>>>>> 2a541fd5
 
 		$this->set( 'post_type', $action->get_post_type() );
 		$this->set( 'meta_input', $meta );
