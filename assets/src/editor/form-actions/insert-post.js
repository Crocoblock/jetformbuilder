import JetDefaultMetaControl from "../blocks/controls/default-meta";

const {
		  addAction,
		  getFormFieldsBlocks,
		  convertListToFieldsMap,
<<<<<<< HEAD
		  controlWithFlex,
	  } = JetFBActions;

let {
		ActionFieldsMap,
		WrapperRequiredControl,
		TextControl,
		SelectControl,
	} = JetFBComponents;

TextControl = controlWithFlex( TextControl );
SelectControl = controlWithFlex( SelectControl );
=======
	  } = JetFBActions;

const {
		  ActionFieldsMap,
		  WrapperRequiredControl,
	  } = JetFBComponents;
>>>>>>> c4038600

/**
 * Internal dependencies
 */
const {
		  BaseControl,
<<<<<<< HEAD
=======
		  TextControl,
		  SelectControl,
>>>>>>> c4038600
	  } = wp.components;

const { __ } = wp.i18n;

const {
		  useState,
		  useEffect,
	  } = wp.element;

function taxPrefix( suffix = '' ) {
	return 'jet_tax__' + suffix;
}

addAction( 'insert_post', function InsertPostAction( props ) {

	const {
			  settings,
			  onChangeSetting,
			  source,
			  help,
			  label,
			  getMapField,
			  setMapField,
		  } = props;

	const [ fieldType, setTypeField ] = useState( {} );
	const [ taxonomies, setTaxonomies ] = useState( [] );

	function getPreparedTaxonomies() {
		const preparedTaxes = [];
		if ( ! source.taxonomies.length ) {
			return [];
		}

		for ( const taxonomy of source.taxonomies ) {
			preparedTaxes.push( {
				...taxonomy,
				value: taxPrefix( taxonomy.value ),
			} );
		}

		return preparedTaxes
	}

	useEffect( () => {
		setTypeField( () => {
			const result = {};

			for ( const fieldsMapKey in settings.fields_map ) {
				result[ fieldsMapKey ] = getTypeFieldValue( settings.fields_map[ fieldsMapKey ] );
			}

			return result;
		} );
		setTaxonomies( getPreparedTaxonomies() );
	}, [] );

	const formFields = convertListToFieldsMap( getFormFieldsBlocks() );

	const isRenderHelp = fields => ( help( 'fields_map' ) && ! fields.length );

	function getTypeFieldValue( value ) {
		let resultValue = 'post_meta';

		for ( const fieldsMapOption of source.fieldsMapOptions ) {
			if ( value === fieldsMapOption.value ) {
				resultValue = value;
				break;
			}
		}

		if ( value.includes( taxPrefix() ) ) {
			resultValue = 'post_terms';
		}

		return resultValue;
	}

	function setTypeFieldValue( prev, fieldID, value ) {
		const resultValue = getTypeFieldValue( value );

		if ( [ 'post_meta', 'post_terms' ].includes( resultValue ) ) {
			setMapField( { nameField: fieldID, value: '' } )
		} else {
			setMapField( { nameField: fieldID, value: resultValue } )
		}

		return {
			...prev,
			[ fieldID ]: resultValue,
		};
	}

	/* eslint-disable jsx-a11y/no-onchange */

	const getFieldSelect = ( fieldId, index ) => ( <SelectControl
		key={ fieldId + index }
		value={ fieldType[ fieldId ] }
		onChange={ value => {
			setTypeField( prev => setTypeFieldValue( prev, fieldId, value ) );
		} }
		options={ source.fieldsMapOptions }
	/> );

	return ( <>
		<SelectControl
			key="post_type"
			className="full-width"
			labelPosition="side"
			value={ settings.post_type }
			options={ source.postTypes }
			label={ label( 'post_type' ) }
			help={ help( 'post_type' ) }
			onChange={ newValue => onChangeSetting( newValue, 'post_type' ) }
		/>
		<SelectControl
			key="post_status"
			className="full-width"
			labelPosition="side"
			value={ settings.post_status }
			options={ source.postStatuses }
			label={ label( 'post_status' ) }
			help={ help( 'post_status' ) }
			onChange={ newValue => onChangeSetting( newValue, 'post_status' ) }
		/>
		<ActionFieldsMap
			label={ label( 'fields_map' ) }
			key='user_fields_map'
			fields={ formFields }
		>
			{ ( { fieldId, fieldData, index } ) => <WrapperRequiredControl
				field={ [ fieldId, fieldData ] }
			>
				{ 'post_meta' === fieldType[ fieldId ] &&
				<div className='components-base-control jet-margin-bottom-wrapper'>
					{ getFieldSelect( fieldId, index ) }
					<TextControl
						key={ fieldId + index + '_text' }
						value={ getMapField( { name: fieldId } ) }
						onChange={ value => setMapField( { nameField: fieldId, value } ) }
					/>
				</div> }
				{ 'post_terms' === fieldType[ fieldId ] &&
				<div className='components-base-control jet-margin-bottom-wrapper'>
					{ getFieldSelect( fieldId, index ) }
					<SelectControl
						key={ fieldId + index + '_text' }
						value={ getMapField( { name: fieldId } ) }
						onChange={ value => setMapField( { nameField: fieldId, value } ) }
						options={ taxonomies }
					/>
				</div> }
				{ ! [ 'post_meta', 'post_terms' ].includes( fieldType[ fieldId ] ) && getFieldSelect( fieldId, index ) }
			</WrapperRequiredControl> }
		</ActionFieldsMap>
		<BaseControl
			label={ label( 'default_meta' ) }
			key="default_meta"
		>
			<JetDefaultMetaControl
				defaultMeta={ settings.default_meta }
				onChange={ newValue => onChangeSetting( newValue, 'default_meta' ) }
			/>
		</BaseControl>
	</> );
	/* eslint-enable jsx-a11y/no-onchange */
} );<|MERGE_RESOLUTION|>--- conflicted
+++ resolved
@@ -4,38 +4,20 @@
 		  addAction,
 		  getFormFieldsBlocks,
 		  convertListToFieldsMap,
-<<<<<<< HEAD
-		  controlWithFlex,
-	  } = JetFBActions;
-
-let {
-		ActionFieldsMap,
-		WrapperRequiredControl,
-		TextControl,
-		SelectControl,
-	} = JetFBComponents;
-
-TextControl = controlWithFlex( TextControl );
-SelectControl = controlWithFlex( SelectControl );
-=======
 	  } = JetFBActions;
 
 const {
 		  ActionFieldsMap,
 		  WrapperRequiredControl,
 	  } = JetFBComponents;
->>>>>>> c4038600
 
 /**
  * Internal dependencies
  */
 const {
 		  BaseControl,
-<<<<<<< HEAD
-=======
 		  TextControl,
 		  SelectControl,
->>>>>>> c4038600
 	  } = wp.components;
 
 const { __ } = wp.i18n;
