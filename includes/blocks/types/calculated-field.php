--- conflicted
+++ resolved
@@ -26,18 +26,8 @@
 	}
 
 	public function register_scripts() {
-<<<<<<< HEAD
-		// todo: refactor with new way of assets loading
-		wp_register_script(
-			self::HANDLE,
-			Plugin::instance()->plugin_url( 'assets/build/frontend/calculated.field.js' ),
-			array(
-				Manager::MAIN_SCRIPT_HANDLE,
-			),
-			Plugin::instance()->get_version(),
-=======
 		$script_asset = require_once jet_form_builder()->plugin_dir(
-			'assets/js/frontend/calculated.field.asset.php'
+			'assets/build/frontend/calculated.field.asset.php'
 		);
 
 		if ( true === $script_asset ) {
@@ -51,10 +41,9 @@
 
 		wp_register_script(
 			self::HANDLE,
-			Plugin::instance()->plugin_url( 'assets/js/frontend/calculated.field.js' ),
+			Plugin::instance()->plugin_url( 'assets/build/frontend/calculated.field.js' ),
 			$script_asset['dependencies'],
 			$script_asset['version'],
->>>>>>> 51e4ab11
 			true
 		);
 	}
