--- conflicted
+++ resolved
@@ -271,20 +271,8 @@
 	}
 
 
-<<<<<<< HEAD
-	/**
-	 * Get the email headers
-	 *
-	 * @since 2.1
-	 */
-	public function get_headers(): string {
-		$headers  = "From: {$this->get_from_name()} <{$this->get_from_address()}>\r\n";
-		$headers .= "Reply-To: {$this->get_reply_to()}\r\n";
-		$headers .= "Content-Type: {$this->get_content_type()}; charset=utf-8\r\n";
-=======
 	public function get_default_mail_to() {
 		$mail_to = ! empty( $this->settings['mail_to'] ) ? $this->settings['mail_to'] : 'admin';
->>>>>>> ea75b9bd
 
 		switch ( $mail_to ) {
 			case 'form':
@@ -454,9 +442,6 @@
 		return $this->attachments;
 	}
 
-<<<<<<< HEAD
-		return apply_filters( 'jet-form-builder/send-email/reply-to', $address, $this );
-=======
 	/**
 	 * @return array
 	 */
@@ -469,7 +454,6 @@
 	 */
 	public function get_subject(): string {
 		return $this->subject;
->>>>>>> ea75b9bd
 	}
 
 	/**
