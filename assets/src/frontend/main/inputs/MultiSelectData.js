--- conflicted
+++ resolved
@@ -16,18 +16,11 @@
 		node.addEventListener( 'change', () => this.setValue() );
 		node.addEventListener( 'blur', () => this.reportOnBlur() );
 
-<<<<<<< HEAD
-		/**
-		 * @since 3.0.1
-		 */
-		jQuery( node ).on( 'change', () => this.setValue() );
-=======
 		jQuery( node ).on( 'change', event => {
 			this.callable.lockTrigger();
 			this.setValue();
 			this.callable.unlockTrigger();
 		} );
->>>>>>> 7f8084e9
 
 		this.enterKey = new ReactiveHook();
 		node.addEventListener( 'keydown', this.handleEnterKey.bind( this ) );
