--- conflicted
+++ resolved
@@ -45,12 +45,9 @@
 			new Active_Campaign\Module(),
 			new Verification\Module(),
 			new Sanitize_Value\Module(),
-<<<<<<< HEAD
 			new Onboarding\Module(),
-=======
 			new Html_Parser\Module(),
 			new Ai\Module(),
->>>>>>> 1476fe54
 		);
 	}
 
