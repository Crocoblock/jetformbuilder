--- conflicted
+++ resolved
@@ -17,16 +17,11 @@
 	protected $prop;
 	private $src;
 
-<<<<<<< HEAD
-	const FUNC_PREFIX = '_source__';
-	const EMPTY       = '';
-=======
 	private $current_block;
 	protected $permission;
 
 	const FUNC_PREFIX = 'source__';
 	const EMPTY = '';
->>>>>>> bf07f07b
 
 	abstract public function query_source();
 
