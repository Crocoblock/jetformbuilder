--- conflicted
+++ resolved
@@ -412,14 +412,11 @@
 			)
 		);
 
-<<<<<<< HEAD
 		jet_form_builder()->msg_router->set_up( array(
 			'form_id' => $form_id
 		) );
 
-=======
 		// phpcs:ignore WordPress.NamingConventions.ValidHookName.UseUnderscores
->>>>>>> 71afd66d
 		$custom_form = apply_filters( 'jet-form-builder/prevent-render-form', false, $attrs );
 
 		if ( $custom_form ) {
