--- conflicted
+++ resolved
@@ -10,10 +10,6 @@
 use Jet_Form_Builder\Classes\Tools;
 use Jet_Form_Builder\Live_Form;
 use Jet_Form_Builder\Plugin;
-<<<<<<< HEAD
-use Jet_Form_Builder\Blocks\Types\Base as Block_Base;
-=======
->>>>>>> 161cfd8b
 
 // If this file is called directly, abort.
 
