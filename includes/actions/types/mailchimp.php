--- conflicted
+++ resolved
@@ -181,26 +181,9 @@
 		return $body_args;
 	}
 
-<<<<<<< HEAD
 	public function self_script_name() {
 		return 'jetFormMailchimpData';
 	}
-=======
-	/**
-	 * Get MailChimp data
-	 */
-	public function get_mailchimp_data() {
-
-		if ( empty( $_REQUEST['api_key'] ) ) {
-			wp_send_json_error();
-		}
-
-		$handler = new MailChimp_Handler( sanitize_text_field( $_REQUEST['api_key'] ) );
-
-		if ( is_wp_error( $handler ) ) {
-			wp_send_json_error();
-		}
->>>>>>> ce80e861
 
 	public function visible_attributes_for_gateway_editor() {
 		return array( 'list_id' );
