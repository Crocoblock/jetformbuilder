--- conflicted
+++ resolved
@@ -3,15 +3,6 @@
 const { RawHTML, useContext } = wp.element;
 
 export default function WrapperRequiredControl( {
-<<<<<<< HEAD
-													children,
-													labelKey = 'label',
-													requiredKey = 'required',
-													helpKey = 'help',
-												} ) {
-
-	const { name, data } = useContext( ActionFieldsMapContext );
-=======
 	children,
 	labelKey = 'label',
 	requiredKey = 'required',
@@ -24,7 +15,6 @@
 	if ( field.length ) {
 		[ name, data ] = field;
 	}
->>>>>>> 2a541fd5
 
 	return (
 		<div
