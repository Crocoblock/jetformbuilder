--- conflicted
+++ resolved
@@ -74,20 +74,7 @@
 
 	public function register_source_types() {
 		/** @var Base_Source[] $types */
-
-<<<<<<< HEAD
-		$types = apply_filters(
-			'jet-form-builder/preset/source-types',
-			array(
-				new Preset_Source_Post(),
-				new Preset_Source_User(),
-				new Preset_Source_Query_Var(),
-			)
-		);
-=======
-		do_action( 'qm/debug', self::class );
->>>>>>> 9948f98e
-
+		
 		$types = apply_filters(
 			'jet-form-builder/preset/source-types',
 			array(
