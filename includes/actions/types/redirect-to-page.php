--- conflicted
+++ resolved
@@ -47,21 +47,8 @@
 		);
 	}
 
-<<<<<<< HEAD
 	public function get_redirect_url() {
 		$type = ! empty( $this->settings['redirect_type'] ) ? $this->settings['redirect_type'] : 'static_page';
-=======
-	/**
-	 * @param array          $request
-	 * @param Action_Handler $handler
-	 *
-	 * @return mixed|void
-	 * @throws Action_Exception
-	 */
-	public function do_action( array $request, Action_Handler $handler ) {
-		$type   = ! empty( $this->settings['redirect_type'] ) ? $this->settings['redirect_type'] : 'static_page';
-		$to_url = false;
->>>>>>> 0aff4ac8
 
 		switch ( $type ) {
 			case 'static_page':
@@ -76,6 +63,10 @@
 				/** @var Insert_Post $insert_instance */
 				$insert_instance = jet_form_builder()->actions->get_actions( 'insert_post' );
 
+				if ( ! $insert_instance ) {
+					break;
+				}
+
 				$context = $insert_instance->get_inserted_post_context();
 
 				if ( ! $context ) {
@@ -88,48 +79,18 @@
 
 				return false;
 
-			case 'inserted_post':
-				/** @var Insert_Post $insert_instance */
-				$insert_instance = jet_form_builder()->actions->get_actions( 'insert_post' );
-
-				if ( ! $insert_instance ) {
-					break;
-				}
-
-				$context = $insert_instance->get_inserted_post_context();
-
-				if ( ! $context ) {
-					break;
-				}
-
-				if ( 'insert' === $context['__action'] && 'publish' === $context['post_status'] ) {
-					$to_url = get_permalink( $context['ID'] );
-				}
-
-				break;
-
 			default:
 				$this->settings['redirect_url'] = $this->settings['redirect_url'] ?? false;
 
-<<<<<<< HEAD
 				$request = $this->get_action_handler()->request_data;
 
 				$to_url = ( new Dynamic_Preset( 'redirect_url' ) )->parse_value( $this->settings );
 				$parser = ( new Macros_Parser() )->set_replacements( $request );
 
 				return $parser->parse_macros( $to_url );
-=======
-				$parser = ( new Macros_Parser() )->set_replacements( $request );
-				$to_url = ( new Dynamic_Preset( 'redirect_url' ) )->parse_value( $this->settings );
-
-				$to_url = $parser->parse_macros( $to_url );
-
-				break;
->>>>>>> 0aff4ac8
-		}
-	}
-
-<<<<<<< HEAD
+		}
+	}
+
 	public function get_url_with_hash( $url ) {
 		if ( empty( $this->settings['redirect_hash'] ) ) {
 			return $url;
@@ -143,11 +104,6 @@
 			return $url;
 		}
 		$redirect_args = array();
-=======
-		if ( ! $to_url ) {
-			throw new Action_Exception( 'failed', $this->settings, $handler->context );
-		} else {
->>>>>>> 0aff4ac8
 
 		foreach ( $this->settings['redirect_args'] as $arg ) {
 			$redirect_args[ $arg ] = ! empty( $request[ $arg ] ) ? $request[ $arg ] : 0;
