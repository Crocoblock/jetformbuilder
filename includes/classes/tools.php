<?php

namespace Jet_Form_Builder\Classes;

// If this file is called directly, abort.
use Jet_Form_Builder\Plugin;

if ( ! defined( 'WPINC' ) ) {
	die;
}


class Tools {

	const EMPTY_DEEP_VALUE = self::class;

	public static function is_editor() {
		return self::is_block_editor() || self::is_elementor_editor();
	}

	public static function is_block_editor() {
		$allowed_actions = array( 'add', 'edit' );

		return (
			in_array( self::sanitize_get_param( 'context' ), $allowed_actions, true )
			|| in_array( self::sanitize_get_param( 'action' ), $allowed_actions, true )
		);
	}

	public static function sanitize_get_param( $param_name ) {
		// phpcs:ignore WordPress.Security.NonceVerification.Recommended
		return ! empty( $_GET[ $param_name ] ) ? sanitize_key( $_GET[ $param_name ] ) : '';
	}

	public static function is_elementor_editor() {
		if ( ! defined( 'ELEMENTOR_VERSION' ) ) {
			return false;
		}

		return ( \Elementor\Plugin::instance()->editor->is_edit_mode() );
	}

	/**
	 * Returns all post types list to use in JS components
	 *
	 * @param bool $placeholder
	 *
	 * @param array $args
	 * @param string $operator
	 *
	 * @return array [type] [description]
	 */
	public static function get_post_types_for_js( $placeholder = false, $args = array(), $operator = 'and' ) {

		$post_types = get_post_types( $args, 'objects', $operator );

		$post_types_list = array();

		if ( $placeholder && is_array( $placeholder ) ) {
			$placeholder['value'] = isset( $placeholder['value'] ) ? $placeholder['value'] : '';
			$post_types_list[]    = $placeholder;
		}

		foreach ( $post_types as $post_type ) {
			if ( $post_type->name !== Plugin::instance()->post_type->slug() ) {
				$post_types_list[] = array(
					'value' => $post_type->name,
					'label' => $post_type->label,
				);
			}
		}

		return self::with_placeholder( $post_types_list );
	}

	/**
	 * Get post types list for options.
	 *
	 * @return array
	 */
	public static function get_post_types_for_options() {
		return self::get_post_types_for_js( false, array( 'public' => true ) );
	}

	private static function get_escape_func( $type ) {
		switch ( $type ) {
			case 'template':
			default:
				return array( self::class, 'esc_template' );
		}
	}

	/**
	 * Sanitize WYSIWYG field
	 *
	 * @param $input
	 *
	 * @return string
	 */
	public static function sanitize_wysiwyg( $input ) {
		$input = wp_kses_post( $input );
		$input = wp_specialchars_decode( stripslashes( $input ), ENT_COMPAT );

		return $input;
	}

	/**
	 * Return all taxonomies list to use in JS components
	 *
	 * @param array $args
	 *
	 * @return array
	 */
	public static function get_taxonomies_for_js( $args = array() ) {
		$taxonomies = get_taxonomies( $args, 'objects' );

		return self::with_placeholder( self::prepare_list_for_js( $taxonomies, 'name', 'label' ) );
	}

	public static function get_generators_list_for_js() {
		$generators = Plugin::instance()->form->get_generators_list();

		return self::prepare_list_for_js( $generators );
	}

	public static function get_allowed_mimes_list_for_js() {
		$mimes = get_allowed_mime_types();

		$mimes_list = array();
		foreach ( $mimes as $mime ) {
			$mimes_list[] = array(
				'label' => $mime,
				'value' => $mime,
			);
		}

		return $mimes_list;
	}

	/**
	 * Returns all registeredroles for JS
	 */
	public static function get_user_roles_for_js( $exclude = array( 'administrator' ) ) {

		$roles  = self::get_user_roles( $exclude );
		$result = array();

		foreach ( $roles as $role => $label ) {
			$result[] = array(
				'value' => $role,
				'label' => $label,
			);
		}

		return self::with_placeholder( $result );
	}

	public static function get_options_pages_for_js() {
		$pages = array();

		if ( function_exists( 'jet_engine' ) ) {
			$pages = jet_engine()->options_pages->get_options_pages_for_select();
		}

		return self::prepare_list_for_js( $pages );
	}

	/**
	 * Returns pages list
	 *
	 * @return [type] [description]
	 */
	public static function get_pages_list_for_js() {
		$pages = get_pages();

		return self::prepare_list_for_js( $pages, 'ID', 'post_title' );
	}

	/**
	 * Returns pages list
	 *
	 * @param bool $for_elementor
	 *
	 * @return array [description]
	 */
	public static function get_forms_list_for_js( $for_elementor = false ) {
		$posts = get_posts(
			array(
				'post_status'    => 'publish',
				'posts_per_page' => - 1,
				'post_type'      => jet_form_builder()->post_type->slug(),
			)
		);

		return self::prepare_list_for_js( $posts, 'ID', 'post_title', $for_elementor );
	}

	public static function get_form_settings_options( $for_elementor = false ) {
		$submit_type   = array(
			''       => __( 'Default', 'jet-form-builder' ),
			'reload' => __( 'Page Reload', 'jet-form-builder' ),
			'ajax'   => __( 'AJAX', 'jet-form-builder' ),
		);
		$fields_layout = array(
			''       => __( 'Default', 'jet-form-builder' ),
			'column' => __( 'Column', 'jet-form-builder' ),
			'row'    => __( 'Row', 'jet-form-builder' )
		);

		$label_tag = array(
			''      => 'Default',
			'div'   => __( 'DIV', 'jet-form-builder' ),
			'label' => __( 'LABEL', 'jet-form-builder' ),
		);

		if ( ! $for_elementor ) {
			$submit_type   = self::prepare_list_for_js( $submit_type );
			$fields_layout = self::prepare_list_for_js( $fields_layout );
			$label_tag     = self::prepare_list_for_js( $label_tag );
		}

		return array(
			'submit_type'      => $submit_type,
			'fields_layout'    => $fields_layout,
			'fields_label_tag' => $label_tag
		);
	}

	/**
	 * Returns all registered user roles
	 *
	 * @param string[] $exclude
	 *
	 * @return array [type] [description]
	 */
	public static function get_user_roles( $exclude = array( 'administrator' ) ) {

		if ( ! function_exists( 'get_editable_roles' ) ) {
			return array();
		} else {
			$roles  = get_editable_roles();
			$result = array();

			foreach ( $roles as $role => $data ) {
				if ( ! in_array( $role, $exclude ) ) {
					$result[ $role ] = $data['name'];
				}
			}

			return $result;
		}
	}

	/**
	 * Prepare passed array for using in JS options
	 *
	 * @param array $array
	 * @param null $value_key
	 * @param null $label_key
	 * @param bool $for_elementor
	 *
	 * Only if $for_elementor === false
	 * @param array $additional_attrs
	 *
	 * @return array [type] [description]
	 */
	public static function prepare_list_for_js(
		$array = array(),
		$value_key = null,
		$label_key = null,
		$for_elementor = false,
		$additional_attrs = array()
	) {

		$result = array();

		if ( ! is_array( $array ) || empty( $array ) ) {
			return $result;
		}

		foreach ( $array as $key => $item ) {

			$value = null;
			$label = null;

			if ( is_scalar( $item ) ) {
				$value = $key;
				$label = $item;
			} else {
				$value = self::get_property( $item, $value_key );
				$label = self::get_property( $item, $label_key );
			}

			if ( $for_elementor ) {
				$result[ $value ] = $label;
			} else {
				$prepared = array(
					'value' => $value,
					'label' => $label,
				);
				foreach ( $additional_attrs as $attr ) {
					$prepared[ $attr ] = self::get_property( $item, $attr );
				}

				$result[] = $prepared;
			}
		}

		return $result;

	}

	public static function with_placeholder( $array, $label = '--' ) {
		return array_merge(
			array(
				array( 'label' => $label, 'value' => '' ),
			),
			$array
		);
	}

	/**
	 * Check if is valid timestamp
	 *
	 * @param mixed $timestamp
	 *
	 * @return boolean
	 */
	public static function is_valid_timestamp( $timestamp ) {
		return ( (string) (int) $timestamp === $timestamp || (int) $timestamp === $timestamp )
		       && ( $timestamp <= PHP_INT_MAX )
		       && ( $timestamp >= ~PHP_INT_MAX );
	}

	public static function array_merge_intersect_key( $source, $arrays ) {
		foreach ( $source as $index => $path ) {
			$name = isset( $path['path'] ) ? $path['path'] : $index;

			$deep_value = self::getDeepValue( $name, $arrays );

			if ( self::EMPTY_DEEP_VALUE === $deep_value ) {
				unset( $source[ $index ] );
			} else {
				$source[ $index ] = $deep_value;
			}
		}

		return $source;
	}

	public static function getDeepValue( $key, $source ) {
		$keys = explode( '/', $key );
		$last = end( $keys );
		reset( $keys );

		return self::deep( $keys, current( $keys ), $last, $source );
	}

	private static function deep( $array, $key, $last, $source ) {

		if ( isset( $source[ $key ] ) ) {
			if ( $last !== $key ) {
				return self::deep( $array, next( $array ), $last, $source[ $key ] );
			}

			return $source[ $key ];
		}

		return self::EMPTY_DEEP_VALUE;
	}

	public static function run_callbacks( $callbacks = array(), ...$params ) {
		if ( ! $callbacks ) {
			return;
		}

		foreach ( $callbacks as $callback ) {
			if ( ! is_callable( $callback ) ) {
				continue;
			}
			call_user_func( $callback, ...$params );
		}
	}

	public static function decode_unserializable( $value ) {
		$data = self::decode_json( $value );

		return $data ?: maybe_unserialize( $value );
	}

	public static function decode_json( $json ) {
		if ( defined( 'JSON_INVALID_UTF8_IGNORE' ) ) {
			return json_decode( $json, true, 512, JSON_INVALID_UTF8_IGNORE );
		}

		return json_decode( $json, true );
	}

	public static function encode_json( $json ) {
		return wp_json_encode( $json, JSON_UNESCAPED_UNICODE );
	}

	public static function sanitize_recursive( $source = null ) {
		if ( ! is_array( $source ) ) {
			return self::sanitize( $source );
		}

		$result = array();

		foreach ( $source as $key => $value ) {
			$result[ $key ] = self::sanitize_recursive( $value );
		}

		return $result;
	}

	public static function maybe_recursive_sanitize( $source = null ) {
		return self::sanitize_recursive( $source );
	}

	public static function sanitize( $source ) {
		if ( self::is_url( $source ) ) {
			return esc_url_raw( $source );
		}

		if ( is_numeric( $source ) ) {
			return (float) $source;
		}

		return self::sanitize_text_field( $source );
	}

	public static function is_url( $url ) {
		return wp_http_validate_url( $url );
	}

	public static function sanitize_text_field( $source, $replace_enqueue = true ) {
		$str = (string) $source;

		$filtered = wp_check_invalid_utf8( $str );
		if ( $replace_enqueue ) {
			$filtered = preg_replace( '@<(script|style)[^>]*?>.*?</\\1>@si', '', $filtered );
		}

		return trim( $filtered );
	}

	/**
	 * @param $type
	 * @param mixed ...$values
	 *
	 * @return mixed
	 */
	private static function call_escape_func( $type, ...$values ) {
		return call_user_func( self::get_escape_func( $type ), ...$values );
	}

	public static function recursive_wp_kses( $source, $allowed_html = 'strip' ) {
		if ( ! is_array( $source ) ) {
			return wp_kses( $source, $allowed_html );
		}

		$result = array();
		foreach ( $source as $key => $value ) {
			$result[ $key ] = self::sanitize_recursive( $value );
		}

		return $result;
	}

	public static function sanitize_files( $source ) {
		if ( ! is_array( $source ) ) {
			return false;
		}

		$response = array();

		foreach ( $source as $index => $item ) {
			foreach ( $item as $key => $value ) {
				switch ( $key ) {
					case 'error':
					case 'size':
						$response[ $index ][ $key ] = absint( $value );
						break;
					case 'name':
						$response[ $index ][ $key ] = sanitize_file_name( $value );
						break;
					case 'type':
						$response[ $index ][ $key ] = sanitize_mime_type( $value );
						break;
					case 'tmp_name':
						$response[ $index ][ $key ] = sanitize_text_field( $value );
						break;
				}
			}
		}

		return $response;
	}

	/**
	 * @param $source
	 *
	 * @return string
	 */
	private static function esc_template( $source, $replace_enqueue = true ): string {
		return self::sanitize_text_field( $source, $replace_enqueue );
	}

	public static function get_jet_engine_version() {
		return function_exists( 'jet_engine' )
			? jet_engine()->get_version()
			: false;
	}

	public static function is_readable( string $filename ) {
		// phpcs:ignore WordPress.PHP.NoSilencedErrors.Discouraged
		return strlen( $filename ) <= PHP_MAXPATHLEN && @is_readable( $filename );
	}

	/**
	 * Returns template path
	 *
	 * @param  [type] $path [description]
	 *
	 * @return [type]       [description]
	 */
	public static function get_global_template( $path = '' ) {
		return JET_FORM_BUILDER_PATH . 'templates/' . $path;
	}

	public static function array_merge_recursive_distinct( array &$array1, array &$array2 ) {
		$merged = $array1;

		foreach ( $array2 as $key => &$value ) {
			if ( is_array( $value )
			     && isset( $merged [ $key ] )
			     && is_array( $merged [ $key ] )
			) {
				$merged [ $key ] = self::array_merge_recursive_distinct( $merged [ $key ], $value );
			} else {
				$merged [ $key ] = $value;
			}
		}

		return $merged;
	}

	public static function get_property( $source, $name, $if_not_exist = '' ) {
		if ( is_object( $source ) ) {
			return $source->{$name} ?? $if_not_exist;
		}

		return $source[ $name ] ?? $if_not_exist;
	}

	public static function get_property_recursive( $source, $props_string, $delimiter = '.', $if_empty = false ) {
		if ( ! $props_string ) {
			return empty( $source ) ? $if_empty : $source;
		}

		$props   = explode( $delimiter, $props_string );
		$changed = false;

		foreach ( $props as $prop_item ) {
			if ( ! isset( $source[ $prop_item ] ) ) {
				break;
			}
			$source  = $source[ $prop_item ];
			$changed = $prop_item;
		}
		$last = end( $props );

		return $last === $changed ? $source : $if_empty;
	}

	public static function render_block_with_context( $block, $context ) {
		return ( new \WP_Block( $block, $context ) )->render();
	}

	public static function get_site_host() {
		return str_ireplace( 'www.', '', wp_parse_url( home_url(), PHP_URL_HOST ) );
	}

	public static function esc_template_string( $source, $replace_enqueue = true ) {
		return self::call_escape_func( 'template', $source, $replace_enqueue );
	}

<<<<<<< HEAD
	public static function replace_path_args( string $path, array $path_args ): string {
		$patterns = array();

		foreach ( $path_args as $key => $value ) {
			$patterns["#\(\?P<$key\>\S+\)#"] = function ( $matches ) use ( $value ) {
				return (string) $value;
			};
		}

		return implode( '/', preg_replace_callback_array(
			$patterns,
			explode( '/', $path )
		) );
=======
	public static function is_repeater_val( $value ) {
		if ( is_array( $value ) && ! empty( $value ) ) {
			return is_array( array_shift( $value ) );
		} else {
			return false;
		}
>>>>>>> aa81e1d3
	}

}<|MERGE_RESOLUTION|>--- conflicted
+++ resolved
@@ -586,7 +586,6 @@
 		return self::call_escape_func( 'template', $source, $replace_enqueue );
 	}
 
-<<<<<<< HEAD
 	public static function replace_path_args( string $path, array $path_args ): string {
 		$patterns = array();
 
@@ -600,14 +599,14 @@
 			$patterns,
 			explode( '/', $path )
 		) );
-=======
+	}
+
 	public static function is_repeater_val( $value ) {
 		if ( is_array( $value ) && ! empty( $value ) ) {
 			return is_array( array_shift( $value ) );
 		} else {
 			return false;
 		}
->>>>>>> aa81e1d3
 	}
 
 }