{
	"name": "jet-form-builder",
	"description": "Plugin For Gutenberg & Elementor",
	"version": "3.3.0",
	"author": "hug.reed <sanko200065@gmail.com>",
	"license": "MIT",
	"private": true,
	"scripts": {
		"css": "sass scss/editor/main.scss:css/editor.css scss/frontend/main.scss:css/frontend.css scss/admin/single.scss:css/admin/single.css scss/admin/static.scss:css/admin/static.css -s compressed --no-source-map",
<<<<<<< HEAD
		"hidden:dev:js": "webpack --config .config/dev.webpack.config.js --progress",
		"hidden:dev:js:w": "webpack --config .config/dev.webpack.config.js --progress -w",
		"hidden:build:js": "webpack --config .config/prod.webpack.config.js --progress"
	},
	"devDependencies": {
		"@babel/core": "^7.14.3",
		"@babel/plugin-proposal-class-properties": "^7.13.0",
		"@babel/plugin-transform-react-jsx": "^7.14.3",
		"@babel/preset-env": "^7.14.2",
		"@babel/preset-react": "^7.13.13",
		"babel-loader": "^8.2.2",
		"concurrently": "^6.4.0",
		"css-loader": "^5.2.6",
		"is-ci": "^3.0.1",
		"sass": "^1.60.0",
		"sass-loader": "^11.1.1",
		"vue-loader": "^15.9.7",
		"vue-style-loader": "^4.1.3",
		"vue-template-compiler": "^2.6.12",
		"webpack": "^5.37.1",
		"webpack-cli": "^4.7.0",
		"write": "^2.0.0"
	},
	"dependencies": {
		"semver": "^7.3.5",
		"svg-url-loader": "^7.1.1",
		"v-click-outside-x": "^4.1.3"
=======
		"build": "npx webpack build --mode production",
		"dev": "npx webpack build --mode development -w"
>>>>>>> a65f480e
	}
}<|MERGE_RESOLUTION|>--- conflicted
+++ resolved
@@ -7,37 +7,7 @@
 	"private": true,
 	"scripts": {
 		"css": "sass scss/editor/main.scss:css/editor.css scss/frontend/main.scss:css/frontend.css scss/admin/single.scss:css/admin/single.css scss/admin/static.scss:css/admin/static.css -s compressed --no-source-map",
-<<<<<<< HEAD
-		"hidden:dev:js": "webpack --config .config/dev.webpack.config.js --progress",
-		"hidden:dev:js:w": "webpack --config .config/dev.webpack.config.js --progress -w",
-		"hidden:build:js": "webpack --config .config/prod.webpack.config.js --progress"
-	},
-	"devDependencies": {
-		"@babel/core": "^7.14.3",
-		"@babel/plugin-proposal-class-properties": "^7.13.0",
-		"@babel/plugin-transform-react-jsx": "^7.14.3",
-		"@babel/preset-env": "^7.14.2",
-		"@babel/preset-react": "^7.13.13",
-		"babel-loader": "^8.2.2",
-		"concurrently": "^6.4.0",
-		"css-loader": "^5.2.6",
-		"is-ci": "^3.0.1",
-		"sass": "^1.60.0",
-		"sass-loader": "^11.1.1",
-		"vue-loader": "^15.9.7",
-		"vue-style-loader": "^4.1.3",
-		"vue-template-compiler": "^2.6.12",
-		"webpack": "^5.37.1",
-		"webpack-cli": "^4.7.0",
-		"write": "^2.0.0"
-	},
-	"dependencies": {
-		"semver": "^7.3.5",
-		"svg-url-loader": "^7.1.1",
-		"v-click-outside-x": "^4.1.3"
-=======
 		"build": "npx webpack build --mode production",
 		"dev": "npx webpack build --mode development -w"
->>>>>>> a65f480e
 	}
 }