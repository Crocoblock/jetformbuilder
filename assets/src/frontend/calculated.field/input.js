--- conflicted
+++ resolved
@@ -103,10 +103,7 @@
 		// silence is golden
 	};
 
-<<<<<<< HEAD
-=======
 	// calculated field can't be validated
->>>>>>> abf9094d
 	this.report = () => {};
 }
 
