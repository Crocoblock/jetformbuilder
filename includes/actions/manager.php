<?php

namespace Jet_Form_Builder\Actions;

// If this file is called directly, abort.

use Jet_Form_Builder\Actions\Types;
use Jet_Form_Builder\Classes\Condition_Helper;
<<<<<<< HEAD
use Jet_Form_Builder\Classes\Repository_Pattern_Trait;
use Jet_Form_Builder\Exceptions\Repository_Exception;
=======
>>>>>>> 4d06be83

if ( ! defined( 'WPINC' ) ) {
	die;
}

/**
 * Define Manager class
 */
class Manager {

<<<<<<< HEAD
	use Repository_Pattern_Trait;

=======
	private $_types            = array();
>>>>>>> 4d06be83
	private $localized_actions = array();

	const ENGINE_HANDLE = 'jet-fb-action-localize-helper';

	public function __construct() {
		add_action( 'init', array( $this, 'register_action_types' ), 99 );
		add_action( 'jet-form-builder/editor-package/before', array( $this, 'register_assets' ), 10, 2 );
	}

	public function rep_instances(): array {
		return array(
			new Types\Send_Email(),
			new Types\Insert_Post(),
			new Types\Register_User(),
			new Types\Update_User(),
			new Types\Update_Options(),
			new Types\Call_Hook(),
			new Types\Call_Webhook(),
			new Types\Redirect_To_Page(),
			new Types\Mailchimp(),
			new Types\Getresponse(),
			new Types\Active_Campaign(),
		);
	}

	/**
	 * Register allowed action types
	 *
	 * @return void
	 */
	public function register_action_types() {
		$this->rep_install();

		do_action( 'jet-form-builder/actions/register', $this );
	}

	/**
	 * @param $type
	 *
	 * @return $this
	 */
	public function register_action_type( $type ) {
		$this->rep_install_item_soft( $type );

		return $this;
	}

	/**
	 * @param $type
	 *
	 * @throws Repository_Exception
	 */
<<<<<<< HEAD
	public function rep_before_install_item( $type ) {
		if ( ! $type->dependence() ) {
			$this->_rep_abort_this();
=======
	public function register_action_type( Types\Base $type ) {
		if ( $type->dependence() ) {
			$this->_types[ $type->get_id() ] = $type->install_condition_obj( new Condition_Helper() );
>>>>>>> 4d06be83
		}

		$type->install_condition_obj( new Condition_Helper() );
	}


	/**
	 * @param string $type
	 *
	 * @return array
	 */
	public function get_actions( $type = '' ) {
		if ( ! $type ) {
			return $this->rep_get_items();
		}

		try {
			return $this->get_action( $type );

		} catch ( Repository_Exception $exception ) {
			return array();
		}
	}

	/**
	 * @param $type
	 *
	 * @return mixed
	 * @throws Repository_Exception
	 */
	public function get_action( $type ) {
		return $this->rep_get_item( $type );
	}

	/**
	 * @param $type
	 *
	 * @return mixed
	 * @throws Repository_Exception
	 */
	public function get_action_clone( $type ) {
		return $this->rep_clone_item( $type );
	}

	public function has_action_type( $type ) {
		return $this->rep_isset_item( $type );
	}

	public function prepare_actions_data( $source ) {
		$prepared_types = array();

		foreach ( $source as $type ) {

			$type_script_name = $type->self_script_name();

			$prepared_types[] = array(
				'id'       => $type->get_id(),
				'name'     => $type->get_name(),
				'self'     => $type_script_name,
				'callback' => false, // should be rewritten from JS
			);
			$action_localize  = $type->action_data();

			$action_localize['__messages']      = $type->get_messages_default();
			$action_localize['__labels']        = $type->editor_labels();
			$action_localize['__help_messages'] = $type->editor_labels_help();
			$action_localize['__gateway_attrs'] = $type->visible_attributes_for_gateway_editor();

			if ( ! empty( $action_localize ) && $type_script_name ) {
				$this->localized_actions[ $type->self_script_name() ] = $action_localize;
			}
		}

		return $prepared_types;
	}

	public function register_action_types_assets( $handle ) {
		foreach ( $this->localized_actions as $name => $localized_action ) {
			wp_localize_script(
				$handle,
				$name,
				$localized_action
			);
		}
	}

	public function register_assets( $editor, $handle ) {
		wp_enqueue_script(
			self::ENGINE_HANDLE,
			JET_FORM_BUILDER_URL . 'assets/js/action-localize-helper.js',
			array(),
			JET_FORM_BUILDER_VERSION
		);
		$data = self::prepare_actions_data( $this->rep_get_items() );

		wp_localize_script(
			self::ENGINE_HANDLE,
			'jetFormActionTypes',
			$data
		);

		$this->register_action_types_assets( self::ENGINE_HANDLE );
	}


}<|MERGE_RESOLUTION|>--- conflicted
+++ resolved
@@ -6,11 +6,8 @@
 
 use Jet_Form_Builder\Actions\Types;
 use Jet_Form_Builder\Classes\Condition_Helper;
-<<<<<<< HEAD
 use Jet_Form_Builder\Classes\Repository_Pattern_Trait;
 use Jet_Form_Builder\Exceptions\Repository_Exception;
-=======
->>>>>>> 4d06be83
 
 if ( ! defined( 'WPINC' ) ) {
 	die;
@@ -21,12 +18,8 @@
  */
 class Manager {
 
-<<<<<<< HEAD
 	use Repository_Pattern_Trait;
 
-=======
-	private $_types            = array();
->>>>>>> 4d06be83
 	private $localized_actions = array();
 
 	const ENGINE_HANDLE = 'jet-fb-action-localize-helper';
@@ -79,15 +72,9 @@
 	 *
 	 * @throws Repository_Exception
 	 */
-<<<<<<< HEAD
 	public function rep_before_install_item( $type ) {
 		if ( ! $type->dependence() ) {
 			$this->_rep_abort_this();
-=======
-	public function register_action_type( Types\Base $type ) {
-		if ( $type->dependence() ) {
-			$this->_types[ $type->get_id() ] = $type->install_condition_obj( new Condition_Helper() );
->>>>>>> 4d06be83
 		}
 
 		$type->install_condition_obj( new Condition_Helper() );
