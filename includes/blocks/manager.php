<?php

namespace Jet_Form_Builder\Blocks;

use Jet_Form_Builder\Blocks\Types;
use Jet_Form_Builder\Compatibility\Jet_Style_Manager;
use Jet_Form_Builder\Dev_Mode;
use Jet_Form_Builder\Plugin;
use JET_SM\Gutenberg\Block_Manager;


// If this file is called directly, abort.

if ( ! defined( 'WPINC' ) ) {
	die;
}

/**
 * Define Manager class
 */
class Manager {

	private $_types = array();
	public $base_control;

	const FORM_EDITOR_STORAGE = 'form_editor';
	const OTHERS_STORAGE      = 'others';
	/**
	 * @var bool
	 */
	private $_registered_scripts = false;

	public function __construct() {
		add_action( 'init', array( $this, 'init_jet_sm_block_manager' ) );
		add_action( 'init', array( $this, 'register_block_types' ) );

		add_action(
			'jet-form-builder/editor-assets/after',
			array( $this, 'register_block_types_for_form_editor' ),
			10,
			2
		);

		add_action(
			'jet-form-builder/other-editor-assets/after',
			array( $this, 'register_block_types_for_others' ),
			10,
			2
		);

		add_filter(
			'jet-form-builder/post-type/args',
			array( $this, 'add_default_fields_to_form' ),
			99
		);

		if ( class_exists( 'WP_Block_Editor_Context' ) ) {
			add_filter( 'block_categories_all', array( $this, 'add_category' ), 10, 2 );
		} else {
			add_filter( 'block_categories', array( $this, 'add_category' ), 10, 2 );
		}

		add_action( 'elementor/frontend/after_enqueue_styles', array( $this, 'enqueue_frontend_styles' ) );
		add_action( 'wp_enqueue_scripts', array( $this, 'register_form_scripts' ) );
		add_action( 'enqueue_block_editor_assets', array( $this, 'register_form_scripts' ) );
	}

	public function add_category( $categories, $post ) {
		$categories[] = array(
			'slug'  => 'jet-form-builder-fields',
			'title' => __( 'Jet Form Fields', 'jet-form-builder' ),
		);

		return $categories;
	}

	public function add_default_fields_to_form( $arguments ) {
		$hidden_post_id = jet_form_builder()->form::NAMESPACE_FIELDS . 'hidden-field';
		$submit_post_id = jet_form_builder()->form::NAMESPACE_FIELDS . 'submit-field';
		$text_field     = jet_form_builder()->form::NAMESPACE_FIELDS . 'text-field';

		$arguments['template'] = array(
			array(
				$hidden_post_id,
				array(
					'name'        => 'post_id',
					'field_value' => 'post_id',
				),
			),
			array(
				$text_field,
				array(
					'name'  => 'text_field',
					'label' => 'Text',
				),
			),
			array(
				$submit_post_id,
				array( 'label' => __( 'Submit', 'jet-form-builder' ) ),
			),
		);

		return $arguments;
	}

	public function init_jet_sm_block_manager() {
		if ( Jet_Style_Manager::is_activated() ) {
			Block_Manager::get_instance();
		}
	}

	/**
	 * Register block types
	 *
	 * @return void
	 */
	public function register_block_types() {

		$types = array(
			new Types\Form(),
			new Types\Select_Field(),
			new Types\Text_Field(),
			new Types\Hidden_Field(),
			new Types\Radio_Field(),
			new Types\Checkbox_Field(),
			new Types\Number_Field(),
			new Types\Date_Field(),
			new Types\Time_Field(),
			new Types\Calculated_Field(),
			new Types\Media_Field(),
			new Types\Wysiwyg_Field(),
			new Types\Range_Field(),
			new Types\Heading_Field(),
			new Types\Textarea_Field(),
			new Types\Action_Button(),
			new Types\Repeater_Field(),
			new Types\Form_Break_Field(),
			new Types\Group_Break_Field(),
			new Types\Conditional_Block(),
			new Types\Datetime_Field(),
			new Types\Color_Picker_Field(),
<<<<<<< HEAD
			new Types\Progress_Bar(),
=======
>>>>>>> 99a95f7e
		);

		foreach ( $types as $type ) {
			$this->register_block_type( $type );
		}

		do_action( 'jet-form-builder/blocks/register', $this );
	}

	/**
	 * Register block types for editor
	 *
	 * @param $editor
	 * @param $handle
	 *
	 * @return void [type] [description]
	 */
	public function register_block_types_for_form_editor( $editor, $handle ) {
		foreach ( $this->_types[ self::FORM_EDITOR_STORAGE ] as $type ) {
			$type->block_data( $editor, $handle );
		}
	}

	/**
	 * Register block types for editor
	 *
	 * @param $editor
	 * @param $handle
	 *
	 * @return void [type] [description]
	 */
	public function register_block_types_for_others( $editor, $handle ) {
		foreach ( $this->_types[ self::OTHERS_STORAGE ] as $type ) {
			$type->block_data( $editor, $handle );
		}
	}

	public function enqueue_frontend_styles() {
		wp_register_style(
			'jet-form-builder-frontend',
			Plugin::instance()->plugin_url( 'assets/css/frontend.css' ),
			array(),
			Plugin::instance()->get_version()
		);
	}

	/**
	 * Register form JS
<<<<<<< HEAD
	 * @return void [description]
=======
	 *
	 * @return void
>>>>>>> 99a95f7e
	 */
	public function enqueue_frontend_assets() {
		$this->register_form_scripts();
		$this->enqueue_frontend_styles();

		wp_enqueue_script( 'jet-form-builder-frontend-forms' );

		wp_localize_script(
			'jet-form-builder-frontend-forms',
			'JetFormBuilderSettings',
<<<<<<< HEAD
			apply_filters( 'jet-form-builder/frontend-settings', array(
				'ajaxurl'      => esc_url( admin_url( 'admin-ajax.php' ) ),
				'form_action'  => Plugin::instance()->form_handler->hook_key,
				'devmode'      => Dev_Mode\Manager::instance()->active(),
				'scrollOffset' => - 50,
				'replaceAttrs' => array(
					'href',
					'src',
					'alt',
					'title',
				)
			) )
=======
			apply_filters(
				'jet-form-builder/frontend-settings',
				array(
					'ajaxurl'      => esc_url_raw( admin_url( 'admin-ajax.php' ) ),
					'form_action'  => Plugin::instance()->form_handler->hook_key,
					'devmode'      => Dev_Mode\Manager::instance()->active(),
					'scrollOffset' => - 50,
				)
			)
>>>>>>> 99a95f7e
		);
	}

	public function register_form_scripts() {
		if ( $this->_registered_scripts ) {
			return;
		}
		wp_register_script(
			'jet-form-builder-frontend-forms',
			Plugin::instance()->plugin_url( 'assets/js/frontend-forms.js' ),
			array( 'jquery', 'wp-i18n' ),
			Plugin::instance()->get_version(),
			true
		);

		wp_register_script(
			'jet-form-builder-sortable',
			Plugin::instance()->plugin_url( 'assets/lib/jquery-sortable/sortable.js' ),
			array(),
			Plugin::instance()->get_version(),
			true
		);

		wp_register_script(
			'jet-form-builder-file-upload',
			Plugin::instance()->plugin_url( 'assets/js/file-upload.js' ),
			array( 'jet-form-builder-frontend-forms', 'jet-form-builder-sortable' ),
			Plugin::instance()->get_version(),
			true
		);
		$this->_registered_scripts = true;
	}

	/**
	 * Returns toolbar controls list from attributes
	 *
	 * @return [type] [description]
	 */
	public function get_controls_list( $attributes = array(), $context = 'toolbar' ) {

		$result = array();

		foreach ( $attributes as $key => $data ) {
			if ( ! empty( $data[ $context ] ) ) {
				$result[] = array(
					'key'       => $key,
					'type'      => $data[ $context ]['type'],
					'label'     => $data[ $context ]['label'],
					'options'   => $data[ $context ]['options'] ?? array(),
					'condition' => $data[ $context ]['condition'] ?? false,
					// for Submit field name.
					'show'      => $data[ $context ]['show'] ?? true,
					// for Date and Time field.
					'help'      => $data[ $context ]['help'] ?? '',
				);
			}
		}

		return $result;
	}

	/**
	 * Register new block type
	 *
	 * @param Types\Base $block_type
	 *
	 * @return void
	 */
	public function register_block_type( Types\Base $block_type ) {
		$block_type->register_block_type();

		$this->_types[ $block_type->get_storage_name() ][ $block_type->get_name() ] = $block_type;
	}

	/**
	 * @param string $storage
	 *
	 * @return array
	 */
	public function get_form_editor_types( $storage = self::FORM_EDITOR_STORAGE ) {
		return $this->_types[ $storage ];
	}


	public function get_field_by_name( $block_name, $storage = self::FORM_EDITOR_STORAGE ) {
		$types = $this->get_form_editor_types( $storage );
		$block = isset( $types[ $block_name ] ) ? clone $types[ $block_name ] : false;

		if ( ! $block ) {
			$block_name = explode( Plugin::instance()->form::NAMESPACE_FIELDS, $block_name );
			$block      = isset( $types[ $block_name[1] ] ) ? $types[ $block_name[1] ] : false;
		}

		return $block;
	}


	public function get_field_attrs( $block_name, $attributes ) {
		if ( ! $block_name ) {
			return array();
		}
		$types      = $this->get_form_editor_types();
		$block_name = explode( 'jet-forms/', $block_name );

		$field = isset( $types[ $block_name[1] ] ) ? $types[ $block_name[1] ] : false;

		if ( ! $field ) {
			return array();
		}

		return array_merge( $field->get_default_attributes(), $attributes );
	}

	public function get_form_class() {
		return $this->get_field_by_name( 'form-block', self::OTHERS_STORAGE );
	}

	public function render_callback( $instance ) {
		return function ( array $attrs, $content = null, $wp_block = null ) use ( $instance ) {
			return call_user_func( array( clone $instance, 'render_callback_field' ), $attrs, $content, $wp_block );
		};
	}

}<|MERGE_RESOLUTION|>--- conflicted
+++ resolved
@@ -139,10 +139,7 @@
 			new Types\Conditional_Block(),
 			new Types\Datetime_Field(),
 			new Types\Color_Picker_Field(),
-<<<<<<< HEAD
 			new Types\Progress_Bar(),
-=======
->>>>>>> 99a95f7e
 		);
 
 		foreach ( $types as $type ) {
@@ -191,12 +188,8 @@
 
 	/**
 	 * Register form JS
-<<<<<<< HEAD
-	 * @return void [description]
-=======
 	 *
 	 * @return void
->>>>>>> 99a95f7e
 	 */
 	public function enqueue_frontend_assets() {
 		$this->register_form_scripts();
@@ -207,20 +200,6 @@
 		wp_localize_script(
 			'jet-form-builder-frontend-forms',
 			'JetFormBuilderSettings',
-<<<<<<< HEAD
-			apply_filters( 'jet-form-builder/frontend-settings', array(
-				'ajaxurl'      => esc_url( admin_url( 'admin-ajax.php' ) ),
-				'form_action'  => Plugin::instance()->form_handler->hook_key,
-				'devmode'      => Dev_Mode\Manager::instance()->active(),
-				'scrollOffset' => - 50,
-				'replaceAttrs' => array(
-					'href',
-					'src',
-					'alt',
-					'title',
-				)
-			) )
-=======
 			apply_filters(
 				'jet-form-builder/frontend-settings',
 				array(
@@ -228,9 +207,14 @@
 					'form_action'  => Plugin::instance()->form_handler->hook_key,
 					'devmode'      => Dev_Mode\Manager::instance()->active(),
 					'scrollOffset' => - 50,
+					'replaceAttrs' => array(
+						'href',
+						'src',
+						'alt',
+						'title',
+					)
 				)
 			)
->>>>>>> 99a95f7e
 		);
 	}
 
