--- conflicted
+++ resolved
@@ -10,15 +10,10 @@
 	}
 
 	public function on_get_request() {
-<<<<<<< HEAD
-		$use_gateways     = $_POST['use_gateways'] === 'true';
-		$enable_test_mode = $_POST['enable_test_mode'] === 'true';
-=======
 		// phpcs:disable WordPress.Security.NonceVerification.Missing
 		$use_gateways     = 'true' === sanitize_key( $_POST['use_gateways'] ?? '' );
 		$enable_test_mode = 'true' === sanitize_key( $_POST['enable_test_mode'] ?? '' );
 		// phpcs:enable WordPress.Security.NonceVerification.Missing
->>>>>>> b6598c90
 
 		$result = $this->update_options(
 			array(
@@ -27,19 +22,7 @@
 			)
 		);
 
-<<<<<<< HEAD
-		$result ? wp_send_json_success(
-			array(
-				'message' => __( 'Saved successfully!', 'jet-form-builder' ),
-			)
-		) : wp_send_json_error(
-			array(
-				'message' => __( 'Unsuccessful save.', 'jet-form-builder' ),
-			)
-		);
-=======
 		$this->send_response( $result );
->>>>>>> b6598c90
 	}
 
 	public function on_load() {
