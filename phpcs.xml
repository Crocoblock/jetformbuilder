--- conflicted
+++ resolved
@@ -16,8 +16,6 @@
         <exclude name="Squiz.Commenting.FunctionComment.Missing" />
         <exclude name="WordPress.NamingConventions.ValidHookName.UseUnderscores" />
         <exclude name="Generic.Commenting.DocComment.MissingShort" />
-<<<<<<< HEAD
-=======
         <exclude name="Generic.CodeAnalysis.EmptyStatement.DetectedCatch" />
         <exclude name="PEAR.Commenting.FileComment.Missing" />
         <exclude name="PEAR.Commenting.ClassComment.Missing" />
@@ -28,7 +26,6 @@
         <exclude name="Generic.Commenting.DocComment.ShortNotCapital" />
         <exclude name="Squiz.Commenting.FileComment.Missing" />
         <exclude name="Squiz.Commenting.FunctionComment" />
->>>>>>> 13743577
     </rule>
 
     <rule ref="WordPress.WP.I18n">
