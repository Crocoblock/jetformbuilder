--- conflicted
+++ resolved
@@ -192,7 +192,6 @@
 				$postarr['post_title'] = $post_type_obj->labels->singular_name . ' #';
 			}
 
-
 			$post_id     = wp_insert_post( $postarr );
 			$post_action = 'insert';
 		}
@@ -208,7 +207,6 @@
 
 		$this->add_inserted_post_id( $handler, $post_id );
 
-<<<<<<< HEAD
 		$this->add_context_once(
 			array(
 				$this->get_context_post_key( $post_id ) => array_merge(
@@ -220,17 +218,6 @@
 				),
 			)
 		);
-=======
-		$this->add_context_once( array(
-			$this->get_context_post_key( $post_id ) => array_merge(
-				array(
-					'__action' => $post_action,
-					'ID'       => $post_id
-				),
-				$postarr
-			)
-		) );
->>>>>>> 9948f98e
 
 		/**
 		 * Perform any actions after post inserted/updated
