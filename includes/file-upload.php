--- conflicted
+++ resolved
@@ -541,7 +541,6 @@
 		wp_enqueue_script( 'jet-form-builder-sortable' );
 		wp_enqueue_script( 'jet-form-builder-file-upload' );
 
-<<<<<<< HEAD
 		$messages = wp_json_encode( jet_form_builder()->msg_router->get_manager()->get_messages() );
 		$form_id  = (int) Live_Form::instance()->form_id;
 
@@ -549,7 +548,7 @@
 			'jet-form-builder-file-upload',
 			'JetFormBuilderFileUploadConfig',
 			array(
-				'ajaxurl'         => esc_url( admin_url( 'admin-ajax.php' ) ),
+				'ajaxurl'         => esc_url_raw( admin_url( 'admin-ajax.php' ) ),
 				'action'          => $this->action,
 				'nonce'           => wp_create_nonce( $this->nonce_key ),
 				'max_upload_size' => wp_max_upload_size(),
@@ -565,24 +564,6 @@
 			window.JetFormBuilderFileUploadConfig.errors[ $form_id ] = $messages;  
 		"
 		);
-=======
-		$message_builder = Plugin::instance()->form_handler->get_message_builder( Live_Form::instance()->form_id );
-		$messages        = $message_builder->manager->get_messages();
-
-		wp_localize_script( 'jet-form-builder-file-upload', 'JetFormBuilderFileUploadConfig', array(
-			'ajaxurl'         => esc_url_raw( admin_url( 'admin-ajax.php' ) ),
-			'action'          => $this->action,
-			'nonce'           => wp_create_nonce( $this->nonce_key ),
-			'max_upload_size' => wp_max_upload_size(),
-			'errors'          => array(
-				'upload_limit' => $messages['upload_max_files'],
-				'file_type'    => $messages['upload_mime_types'],
-				'file_size'    => $messages['upload_max_size'],
-				'internal'     => $messages['internal_error'],
-
-			),
-		) );
->>>>>>> b6598c90
 	}
 
 	public function ensure_media_js( $content, $popup_data = array() ) {
