<?php


namespace Jet_Form_Builder\Presets\Sources;

<<<<<<< HEAD
=======
use Jet_Form_Builder\Exceptions\Preset_Exception;

>>>>>>> bf07f07b
class Preset_Source_Post extends Base_Source {

	public function get_id() {
		return 'post';
	}

	public function on_sanitize(): bool {
		if ( ! is_user_logged_in() ) {
			return false;
		}

		if ( absint( $this->src()->post_author ) !== get_current_user_id() && ! current_user_can( 'edit_others_posts' ) ) {
			return false;
		}

		return true;
	}

	/**
	 * @return array|\WP_Post|null
	 * @throws Preset_Exception
	 */
	public function query_source() {
		$post_from = ! empty( $this->preset_data['post_from'] ) ? $this->preset_data['post_from'] : 'current_post';

		if ( 'current_post' === $post_from ) {
			$post_id = get_the_ID();
		} else {
			$var     = ! empty( $this->preset_data['query_var'] ) ? $this->preset_data['query_var'] : '';
			$post_id = ( $var && isset( $_REQUEST[ $var ] ) ) ? absint( $_REQUEST[ $var ] ) : false;
		}

		if ( ! $post_id ) {
			throw new Preset_Exception( 'Empty Post ID' );
		}

		return get_post( $post_id );
	}


	protected function can_get_preset() {
		return ( parent::can_get_preset() &&
				 (
					 absint( $this->src()->post_author ) === get_current_user_id()
					 || current_user_can( 'edit_others_posts' )
				 )
		);
	}

	public function source__post_meta() {
		if ( empty( $this->field_data['key'] ) ) {
			return self::EMPTY;
		}

		$value = get_post_meta( $this->src()->ID, $this->field_data['key'], true );

		if ( $this->is_repeater_val( $value ) ) {

			$prepared_value = array();

			foreach ( $value as $index => $row ) {

				$prepared_row = array();

				foreach ( $row as $item_key => $item_value ) {

					$item_key = $this->get_key_from_map( $item_key );

					$prepared_row[ $item_key ] = $item_value;
				}

				$prepared_value[] = $prepared_row;

			}
			$value = $prepared_value;
		} elseif ( function_exists( 'jet_engine' )
<<<<<<< HEAD
					&& jet_engine()->relations
					&& jet_engine()->relations->is_relation_key( $this->field_data['key'] ) ) {
=======
		           && jet_engine()->relations
		           && jet_engine()->relations->is_relation_key( $this->field_data['key'] ) ) {
>>>>>>> bf07f07b

			$info = jet_engine()->relations->get_relation_info( $this->field_data['key'] );

			if ( ! $info ) {
				return self::EMPTY;
			}

			$args = array(
				'post_id'     => $this->src()->ID,
				'post_type_1' => $info['post_type_1'],
				'post_type_2' => $info['post_type_2'],
			);

			if ( $this->src()->post_type === $info['post_type_1'] ) {
				$args['from'] = $info['post_type_2'];
			} else {
				$args['from'] = $info['post_type_1'];
			}

			$value = jet_engine()->relations->get_related_posts( $args );

		}

		return $value;
	}

	/**
	 * @return array|string|string[]
	 * @throws Preset_Exception
	 */
	public function source__post_terms() {
		if ( empty( $this->field_data['key'] ) ) {
			throw new Preset_Exception( 'Undefined `key` in `field_data`', $this->field_data );
		}

		$value = wp_get_post_terms( $this->src()->ID, $this->field_data['key'] );

		if ( empty( $value ) || is_wp_error( $value ) ) {
			return '';
<<<<<<< HEAD
		} else {
			if ( $this->array_allowed ) {
				$value = array_map(
					function ( $term ) {
						return strval( $term->term_id );
					},
					$value
				);
			} else {
				$value = $value[0];
				$value = $value->term_id;
			}
=======
>>>>>>> bf07f07b
		}

		/*
		 * Get expected format for Form Field
		 */
		$format = $this->get_expected_format();

		return $this->get_post_terms_by_format( $value, $format );
	}

	protected function get_post_terms_by_format( $value, $format ) {
		switch ( $format ) {
			case 'array':
				return array_map(
					function ( $term ) {
						return strval( $term->term_id );
					},
					$value
				);
			case 'custom':
				return $value;
		}

		return $value[0]->term_id ?? '';
	}

	public function source__post_thumb() {
		return get_post_thumbnail_id( $this->src()->ID );
	}

	public function is_repeater_val( $value ) {
		if ( is_array( $value ) && ! empty( $value ) ) {
			$value = array_values( $value );

			return is_array( $value[0] );
		} else {
			return false;
		}
	}

	public function get_key_from_map( $repeater_key ) {

		foreach ( $this->fields_map as $field => $data ) {

			if ( 'post_meta' === $this->prop
				 && ! empty( $this->preset_data['key'] )
				 && $repeater_key == $this->preset_data['key'] ) {
				return $field;
			}
		}

		return $repeater_key;
	}


}<|MERGE_RESOLUTION|>--- conflicted
+++ resolved
@@ -3,11 +3,8 @@
 
 namespace Jet_Form_Builder\Presets\Sources;
 
-<<<<<<< HEAD
-=======
 use Jet_Form_Builder\Exceptions\Preset_Exception;
 
->>>>>>> bf07f07b
 class Preset_Source_Post extends Base_Source {
 
 	public function get_id() {
@@ -84,13 +81,8 @@
 			}
 			$value = $prepared_value;
 		} elseif ( function_exists( 'jet_engine' )
-<<<<<<< HEAD
-					&& jet_engine()->relations
-					&& jet_engine()->relations->is_relation_key( $this->field_data['key'] ) ) {
-=======
 		           && jet_engine()->relations
 		           && jet_engine()->relations->is_relation_key( $this->field_data['key'] ) ) {
->>>>>>> bf07f07b
 
 			$info = jet_engine()->relations->get_relation_info( $this->field_data['key'] );
 
@@ -130,21 +122,6 @@
 
 		if ( empty( $value ) || is_wp_error( $value ) ) {
 			return '';
-<<<<<<< HEAD
-		} else {
-			if ( $this->array_allowed ) {
-				$value = array_map(
-					function ( $term ) {
-						return strval( $term->term_id );
-					},
-					$value
-				);
-			} else {
-				$value = $value[0];
-				$value = $value->term_id;
-			}
-=======
->>>>>>> bf07f07b
 		}
 
 		/*
