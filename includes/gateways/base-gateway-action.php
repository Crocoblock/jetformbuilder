--- conflicted
+++ resolved
@@ -297,19 +297,11 @@
 	 * @throws Gateway_Exception
 	 */
 	public function check_response_code(): self {
-<<<<<<< HEAD
-		$this->response_body_as_array();
-
 		if ( in_array( $this->get_response_code(), self::SUCCESS_CODES, true ) ) {
 			return $this;
 		}
-=======
-		if ( in_array( $this->get_response_code(), self::SUCCESS_CODES, true ) ) {
-			return $this;
-		}
 
 		$this->response_body_as_array();
->>>>>>> 2a541fd5
 
 		throw new Gateway_Exception(
 			$this->response_message( 'Invalid HTTP code.' ),
