--- conflicted
+++ resolved
@@ -32,21 +32,15 @@
 export default function NumberEdit( props ) {
 	const blockProps = useBlockProps();
 
-<<<<<<< HEAD
 	const {
 		attributes,
 		setAttributes,
 		isSelected,
 		editProps: { uniqKey }
 	} = props;
-=======
-		const changeNumberValue = ( key, newValue ) => {
-			props.setAttributes( { [ key ]: newValue ? parseFloat( newValue ) : null } );
-		}
->>>>>>> 6afaae13
-
+	
 	const changeNumberValue = ( key, newValue ) => {
-		props.setAttributes( { [ key ]: newValue ? parseInt( newValue ) : '' } );
+		props.setAttributes( { [ key ]: newValue ? parseFloat( newValue ) : null } );
 	}
 
 	return [
@@ -66,7 +60,6 @@
 					key={ uniqKey( 'PanelBody' ) }
 					title={ __( 'Field Settings' ) }
 				>
-<<<<<<< HEAD
 					<NumberControl
 						label={ __( 'Min Value' ) }
 						labelPosition='top'
@@ -85,6 +78,7 @@
 						label={ __( 'Step' ) }
 						labelPosition='top'
 						key='step'
+						step={ 0.01 }
 						value={ attributes.step }
 						onChange={ newValue => changeNumberValue( 'step', newValue ) }
 					/>
@@ -96,58 +90,6 @@
 			</InspectorControls>
 		),
 		<div { ...blockProps } key={ uniqKey( 'viewBlock' ) }>
-=======
-					{ window.jetFormBuilderControls.general[ block ] && window.jetFormBuilderControls.general[ block ].length &&
-					<JetFormGeneral
-						key={ uniqKey( 'JetFormGeneral' ) }
-						values={ attributes }
-						controls={ window.jetFormBuilderControls.general[ block ] }
-						onChange={ ( newValues ) => {
-							props.setAttributes( newValues );
-						} }
-					/> }
-					<PanelBody
-						title={ __( 'Field Settings' ) }
-						key={ uniqKey( 'PanelBody' ) }
-					>
-
-						<NumberControl
-							label={ __( 'Min Value' ) }
-							labelPosition='top'
-							key='min'
-							value={ attributes.min }
-							onChange={ newValue => changeNumberValue( 'min', newValue ) }
-						/>
-						<NumberControl
-							label={ __( 'Max Value' ) }
-							labelPosition='top'
-							key='max'
-							value={ attributes.max }
-							onChange={ newValue => changeNumberValue( 'max', newValue ) }
-						/>
-						<NumberControl
-							label={ __( 'Step' ) }
-							labelPosition='top'
-							key='step'
-							step={ 0.01 }
-							value={ attributes.step }
-							onChange={ newValue => changeNumberValue( 'step', newValue ) }
-						/>
-
-
-					</PanelBody>
-					{ window.jetFormBuilderControls.advanced[ block ] && window.jetFormBuilderControls.advanced[ block ].length &&
-					<JetFormAdvanced
-						key={ uniqKey( 'JetFormAdvanced' ) }
-						values={ attributes }
-						controls={ window.jetFormBuilderControls.advanced[ block ] }
-						onChange={ ( newValues ) => {
-							props.setAttributes( newValues );
-						} }
-					/> }
-				</InspectorControls>
-			),
->>>>>>> 6afaae13
 			<FieldWrapper
 				key={ uniqKey( 'FieldWrapper' ) }
 				{ ...props }
