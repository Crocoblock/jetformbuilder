<?php

namespace Jet_Form_Builder\Blocks\Render;

use Jet_Form_Builder\Blocks\Dynamic_Value;
use Jet_Form_Builder\Blocks\Validation;
use Jet_Form_Builder\Classes\Arguments\Form_Arguments;
use Jet_Form_Builder\Classes\Attributes_Trait;
use Jet_Form_Builder\Classes\Compatibility;
use Jet_Form_Builder\Classes\Get_Template_Trait;
use Jet_Form_Builder\Classes\Http\Http_Tools;
use Jet_Form_Builder\Classes\Tools;
use Jet_Form_Builder\Compatibility\Jet_Plugins_Ajax\Jet_Plugins_Ajax;
use Jet_Form_Builder\Live_Form;
use Jet_Form_Builder\Plugin;
use Jet_Form_Builder\Presets\Preset_Manager;
use JET_SM\Gutenberg\Style_Manager;

// If this file is called directly, abort.

if ( ! defined( 'WPINC' ) ) {
	die;
}

/**
 * Form builder class
 */
class Form_Builder {

	use Attributes_Trait;
	use Get_Template_Trait;

	public $form_id;
	public $post;
	public $args = array();

	private $form_content;

	/**
	 * Constructor for the class
	 *
	 * @param null $form_id
	 * @param array $args
	 */
	public function __construct( $form_id = null, $args = array() ) {

		if ( ! $form_id ) {
			return;
		}
		$this->form_id = $form_id;
		$this->set_form_args( $args );
	}

	/**
	 * Render from HTML
	 *
	 * @return false|string [type] [description]
	 */
	public function render_form() {

		if ( $this->pre_render() ) {
			return '';
		}

		if ( ! jet_fb_preset( $this->form_id )->general()->sanitize_source() ) {
			echo 'You are not permitted to submit this form!';

			return '';
		}

		$blocks = Live_Form::instance()
		                   ->set_form_id( $this->form_id )
		                   ->set_specific_data_for_render( $this->args )
		                   ->setup_fields();

		$form = $this->start_form();

		$form .= Form_Hidden_Fields::render();

		$form .= jet_fb_live()->maybe_progress_pages();
		$form .= jet_fb_live()->maybe_start_page( true );

		foreach ( $blocks as $block ) {
			$form .= render_block( $block );
		}

		$form .= jet_fb_live()->maybe_end_page( true );
		$form .= $this->end_form();

		Live_Form::clear();
<<<<<<< HEAD
=======

>>>>>>> 2e0a7bfa
		//Preset_Manager::clear();

		return $form;
	}


	/**
	 * @param $arguments
	 *
	 * @return Form_Builder
	 */
	public function set_form_args( $arguments ): Form_Builder {
		$this->args = array_intersect_key( $arguments, Form_Arguments::arguments() );

		return $this;
	}


	/**
	 * @return mixed|void
	 */
	public function pre_render() {
		return apply_filters( 'jet-form-builder/pre-render/' . $this->form_id, false );
	}

	/**
	 * Open form wrapper
	 *
	 * @return string [type] [description]
	 */
	public function start_form() {
<<<<<<< HEAD
=======
		Plugin::instance()->blocks->enqueue_frontend_styles();

>>>>>>> 2e0a7bfa
		$start_form = apply_filters( 'jet-form-builder/before-start-form', '', $this );

		$start_form .= $this->maybe_render_fonts_block();
		$start_form .= $this->render_styles();

		$this->add_attribute( 'class', 'jet-form-builder' );
		$this->add_attribute( 'class', 'layout-' . jet_fb_live_args()->fields_layout );
		$this->add_attribute( 'class', 'submit-type-' . jet_fb_live_args()->submit_type );
		$this->add_attribute( 'action', Http_Tools::get_form_action_url() );
		$this->add_attribute( 'method', 'POST' );
		$this->add_attribute( 'data-form-id', $this->form_id );
		$this->add_attribute( 'data-layout', jet_fb_live_args()->fields_layout );
		$this->add_attribute( 'enctype', 'multipart/form-data' );
		$this->add_attribute( 'data-validation-type', jet_fb_live_args()->validation_type );
		$this->add_attribute( 'data-clear', jet_fb_live_args()->clear );
		$this->add_attribute( 'novalidate' );

		ob_start();
		include $this->get_global_template( 'common/start-form.php' );
		$start_form .= ob_get_clean();

		$start_form .= apply_filters( 'jet-form-builder/after-start-form', '', $this );

		return $start_form;
	}

	/**
	 * Close form wrapper
	 *
	 * @return string [type] [description]
	 */
	public function end_form() {
		Plugin::instance()->blocks->enqueue_frontend_assets();

		$end_form = apply_filters( 'jet-form-builder/before-end-form', '', $this );
		$form_id  = $this->form_id;

		ob_start();

		if ( Plugin::instance()->captcha ) {
			Plugin::instance()->captcha->render( $this->form_id );
		}

		include $this->get_global_template( 'common/end-form.php' );

		$end_form .= ob_get_clean();

		$end_form .= apply_filters( 'jet-form-builder/after-end-form', '', $this );

		return $end_form;
	}

	private function render_styles(): string {
		if ( wp_doing_ajax() || ( defined( 'REST_REQUEST' ) && REST_REQUEST ) ) {
			return $this->get_inline_styles();
		}

		if ( Tools::is_elementor_editor() ) {
			return $this->get_inline_styles();
		}

		wp_enqueue_style( 'jet-form-builder-frontend' );
		wp_add_inline_style(
			'jet-form-builder-frontend',
			Plugin::instance()->post_type->maybe_get_jet_sm_ready_styles( $this->form_id )
		);
<<<<<<< HEAD
		wp_enqueue_style( 'jet-form-builder-frontend' );
		Jet_Plugins_Ajax::register_style( 'jet-form-builder-frontend' );
=======
>>>>>>> 2e0a7bfa

		return '';
	}

	private function get_inline_styles(): string {
		return sprintf(
			'<style id="jet-form-builder-%s-inline-css">%s</style>',
			$this->form_id,
			Plugin::instance()->post_type->maybe_get_jet_sm_ready_styles( $this->form_id )
		);
	}


	private function maybe_render_fonts_block(): string {
		if (
			! Compatibility::has_jet_sm()
			|| ! method_exists( Style_Manager::get_instance(), 'get_blocks_fonts' )
		) {
			return '';
		}
		$fonts = Style_Manager::get_instance()->get_blocks_fonts( $this->form_id );

		if ( ! $fonts ) {
			return '';
		}

		$fonts = trim( $fonts, '"' );
		$fonts = wp_unslash( $fonts );

		return wp_kses(
			$fonts,
			array(
				'link' => array(
					'href' => true,
					'rel'  => true,
				),
			)
		);
	}

}

<|MERGE_RESOLUTION|>--- conflicted
+++ resolved
@@ -88,10 +88,7 @@
 		$form .= $this->end_form();
 
 		Live_Form::clear();
-<<<<<<< HEAD
-=======
-
->>>>>>> 2e0a7bfa
+
 		//Preset_Manager::clear();
 
 		return $form;
@@ -123,11 +120,8 @@
 	 * @return string [type] [description]
 	 */
 	public function start_form() {
-<<<<<<< HEAD
-=======
 		Plugin::instance()->blocks->enqueue_frontend_styles();
 
->>>>>>> 2e0a7bfa
 		$start_form = apply_filters( 'jet-form-builder/before-start-form', '', $this );
 
 		$start_form .= $this->maybe_render_fonts_block();
@@ -194,11 +188,6 @@
 			'jet-form-builder-frontend',
 			Plugin::instance()->post_type->maybe_get_jet_sm_ready_styles( $this->form_id )
 		);
-<<<<<<< HEAD
-		wp_enqueue_style( 'jet-form-builder-frontend' );
-		Jet_Plugins_Ajax::register_style( 'jet-form-builder-frontend' );
-=======
->>>>>>> 2e0a7bfa
 
 		return '';
 	}
