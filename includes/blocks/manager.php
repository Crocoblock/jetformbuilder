<?php

namespace Jet_Form_Builder\Blocks;

use Jet_Form_Builder\Blocks\Ssr_Validation\Rest_Validation_Endpoint;
use Jet_Form_Builder\Admin\Tabs_Handlers\Tab_Handler_Manager;
use Jet_Form_Builder\Blocks\Types;
use Jet_Form_Builder\Classes\Compatibility;
use Jet_Form_Builder\Classes\Http\Http_Tools;
use Jet_Form_Builder\Compatibility\Deprecated;
use Jet_Form_Builder\Compatibility\Jet_Plugins_Ajax\Jet_Plugins_Ajax;
use Jet_Form_Builder\Dev_Mode;
use Jet_Form_Builder\Exceptions\Repository_Exception;
use Jet_Form_Builder\Plugin;
use JET_SM\Gutenberg\Block_Manager;


// If this file is called directly, abort.

if ( ! defined( 'WPINC' ) ) {
	die;
}

/**
 * Define Manager class
 */
class Manager {

	const MAIN_SCRIPT_HANDLE     = 'jet-form-builder-frontend-forms';
	const LISTING_OPTIONS_HANDLE = 'jet-form-builder-listing-options';

	/**
	 * @var bool
	 */
	private $_registered_scripts = false;

	private $_builder_blocks_repository;
	private $_default_blocks_repository;

	public function __construct() {
		add_action( 'init', array( $this, 'init_jet_sm_block_manager' ) );
		add_action( 'init', array( $this, 'register_block_types' ) );

		add_action(
			'jet-form-builder/editor-assets/after',
			array( $this, 'register_block_types_for_form_editor' ),
			10,
			2
		);

		add_action(
			'jet-form-builder/other-editor-assets/after',
			array( $this, 'register_block_types_for_others' ),
			10,
			2
		);

		add_filter(
			'jet-form-builder/post-type/args',
			array( $this, 'add_default_fields_to_form' ),
			99
		);

		if ( class_exists( 'WP_Block_Editor_Context' ) ) {
			add_filter( 'block_categories_all', array( $this, 'add_categories' ), 999, 2 );
		} else {
			add_filter( 'block_categories', array( $this, 'add_categories' ), 999, 2 );
		}

		add_action( 'elementor/frontend/after_enqueue_styles', array( $this, 'enqueue_frontend_styles' ) );
		add_action( 'wp_enqueue_scripts', array( $this, 'register_form_scripts' ), 8 );
		add_action( 'enqueue_block_editor_assets', array( $this, 'register_form_scripts' ) );

		/**
		 * @link https://github.com/Crocoblock/issues-tracker/issues/1542
		 */
		add_action( 'jet_plugins/frontend/register_scripts', array( $this, 'register_form_scripts' ) );
	}

	public function init_jet_sm_block_manager() {
		if ( ! Compatibility::has_jet_sm() ) {
			return;
		}

		Block_Manager::get_instance();
	}

	/**
	 * Register block types
	 *
	 * @return void
	 */
	public function register_block_types() {
		$this->default_repository()->rep_install();
		$this->builder_repository()->rep_install();

		do_action( 'jet-form-builder/blocks/register', $this );
	}

	/**
	 * Register new block type
	 *
	 * @param Types\Base $block_type
	 *
	 * @return void
	 */
	public function register_block_type( Types\Base $block_type ) {
		$this->builder_repository()->rep_install_item_soft( $block_type );
	}

	/**
	 * Register new block type
	 *
	 * @param Types\Base $block_type
	 *
	 * @return void
	 */
	public function register_default_block_type( Types\Base $block_type ) {
		$this->default_repository()->rep_install_item_soft( $block_type );
	}


	public function add_categories( $categories, $post ) {
		$categories = array_merge(
			array(
				array(
					'slug'  => 'jet-form-builder-fields',
					'title' => __( 'Jet Form Fields', 'jet-form-builder' ),
				),
			),
			array(
				array(
					'slug'  => 'jet-form-builder-elements',
					'title' => __( 'Jet Form Elements', 'jet-form-builder' ),
				),
			),
			$categories
		);

		return $categories;
	}

	public function add_default_fields_to_form( $arguments ) {
		$hidden_post_id = jet_form_builder()->form::NAMESPACE_FIELDS . 'hidden-field';
		$submit_post_id = jet_form_builder()->form::NAMESPACE_FIELDS . 'submit-field';
		$text_field     = jet_form_builder()->form::NAMESPACE_FIELDS . 'text-field';

		$arguments['template'] = array(
			array(
				$hidden_post_id,
				array(
					'name'        => 'post_id',
					'field_value' => 'post_id',
				),
			),
			array(
				$text_field,
				array(
					'name'  => 'text_field',
					'label' => 'Text',
				),
			),
			array(
				$submit_post_id,
				array( 'label' => __( 'Submit', 'jet-form-builder' ) ),
			),
		);

		return $arguments;
	}

	/**
	 * Register block types for editor
	 *
	 * @param $editor
	 * @param $handle
	 *
	 * @return void [type] [description]
	 */
	public function register_block_types_for_form_editor( $editor, $handle ) {
		foreach ( $this->builder_repository()->rep_get_items() as $type ) {
			$type->block_data( $editor, $handle );
		}
	}

	/**
	 * Register block types for editor
	 *
	 * @param $editor
	 * @param $handle
	 *
	 * @return void [type] [description]
	 */
	public function register_block_types_for_others( $editor, $handle ) {
		foreach ( $this->default_repository()->rep_get_items() as $type ) {
			$type->block_data( $editor, $handle );
		}
	}

	public function enqueue_frontend_styles() {
		wp_register_style(
			'jet-form-builder-frontend',
			Plugin::instance()->plugin_url( 'assets/css/frontend.css' ),
			array(),
			Plugin::instance()->get_version()
		);
	}

	/**
	 * Register form JS
	 *
	 * @return void
	 */
	public function enqueue_frontend_assets() {
		$this->register_form_scripts();

		wp_enqueue_script( self::MAIN_SCRIPT_HANDLE );
	}

	public function register_form_scripts() {
		if ( $this->_registered_scripts ) {
			return;
		}
		$this->_registered_scripts = true;

		wp_register_script(
			'jet-plugins',
			Plugin::instance()->plugin_url( 'assets/js/frontend/lib/jet.plugins{min}.js' ),
			array( 'jquery' ),
			'1.0.0',
			true
		);

		wp_register_script(
			self::MAIN_SCRIPT_HANDLE,
			Plugin::instance()->plugin_url( 'assets/js/frontend/main{min}.js' ),
			array(
				'jet-plugins',
				'wp-i18n',
				'wp-api-fetch',
			),
			Plugin::instance()->get_version(),
			true
		);

		wp_register_script(
			self::LISTING_OPTIONS_HANDLE,
			Plugin::instance()->plugin_url( 'assets/js/frontend/listing.options{min}.js' ),
			array(
				self::MAIN_SCRIPT_HANDLE
			),
			Plugin::instance()->get_version(),
			true
		);

		$options = Tab_Handler_Manager::get_options( 'options-tab' );

		wp_localize_script(
			self::MAIN_SCRIPT_HANDLE,
			'JetFormBuilderSettings',
			apply_filters(
				'jet-form-builder/frontend-settings',
				array(
					'disable_next'        => $options['disable_next_button'] ?? true,
					'scroll_on_next'      => $options['scroll_on_next'] ?? false,
					'ajaxurl'             => Http_Tools::get_form_action_url(
						array( 'method' => 'ajax' )
					),
					'devmode'             => defined( 'SCRIPT_DEBUG' ) && SCRIPT_DEBUG,
<<<<<<< HEAD
=======
					'version'             => jet_form_builder()->get_version(),
>>>>>>> e291f560
					'validation_endpoint' => Rest_Validation_Endpoint::get_endpoint(),
					'replaceAttrs'        => array(
						'href',
						'src',
						'alt',
						'title',
					),
				)
			)
		);
	}

	/**
	 * Returns toolbar controls list from attributes
	 *
	 * @return [type] [description]
	 */
	public function get_controls_list( $attributes = array(), $context = 'toolbar' ): array {

		$result = array();

		foreach ( $attributes as $key => $data ) {
			if ( ! empty( $data[ $context ] ) ) {
				$result[] = array(
					'key'       => $key,
					'type'      => $data[ $context ]['type'],
					'label'     => $data[ $context ]['label'],
					'options'   => $data[ $context ]['options'] ?? array(),
					'condition' => $data[ $context ]['condition'] ?? false,
					// for Submit field name.
					'show'      => $data[ $context ]['show'] ?? true,
					// for Date and Time field.
					'help'      => $data[ $context ]['help'] ?? '',
				);
			}
		}

		return $result;
	}

	/**
	 * @param $block_name
	 * @param $attributes
	 *
	 * @return array
	 */
	public function get_field_attrs( $block_name, $attributes ): array {
		if ( ! $block_name ) {
			return array();
		}
		$block_id = Block_Helper::delete_namespace( $block_name );

		try {
			$field = $this->builder_repository()->rep_get_item( $block_id );
		} catch ( Repository_Exception $exception ) {
			return array();
		}

		return array_merge( $field->get_default_attributes(), $attributes );
	}


	/**
	 * @param $block_name
	 *
	 * @return Types\Base|bool
	 */
	public function get_field_by_name( $block_name ) {
		$block_id = Block_Helper::delete_namespace( $block_name );

		try {
			return $this->builder_repository()->rep_clone_item( $block_id );
		} catch ( Repository_Exception $exception ) {
			return false;
		}
	}


	/**
	 * @return Types\Form|bool
	 */
	public function get_form_class() {
		try {
			return $this->default_repository()->rep_get_item( 'form-block' );
		} catch ( Repository_Exception $exception ) {
			return false;
		}
	}

	public function render_callback( $instance ) {
		return function ( array $attrs, $content = null, $wp_block = null ) use ( $instance ) {
			return call_user_func( array( clone $instance, 'render_callback_field' ), $attrs, $content, $wp_block );
		};
	}

	public function builder_repository(): Form_Builder_Blocks_Repository {
		if ( ! $this->_builder_blocks_repository ) {
			$this->_builder_blocks_repository = new Form_Builder_Blocks_Repository();
		}

		return $this->_builder_blocks_repository;
	}

	public function default_repository(): Default_Blocks_Repository {
		if ( ! $this->_default_blocks_repository ) {
			$this->_default_blocks_repository = new Default_Blocks_Repository();
		}

		return $this->_default_blocks_repository;
	}

}<|MERGE_RESOLUTION|>--- conflicted
+++ resolved
@@ -267,10 +267,7 @@
 						array( 'method' => 'ajax' )
 					),
 					'devmode'             => defined( 'SCRIPT_DEBUG' ) && SCRIPT_DEBUG,
-<<<<<<< HEAD
-=======
 					'version'             => jet_form_builder()->get_version(),
->>>>>>> e291f560
 					'validation_endpoint' => Rest_Validation_Endpoint::get_endpoint(),
 					'replaceAttrs'        => array(
 						'href',
