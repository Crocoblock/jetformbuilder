--- conflicted
+++ resolved
@@ -39,43 +39,8 @@
 		add_action( 'current_screen', array( $this, 'set_current_screen' ) );
 		add_action( 'admin_enqueue_scripts', array( $this, 'admin_assets' ) );
 
-<<<<<<< HEAD
 		add_filter( "manage_{$this->slug()}_posts_columns", array( $this, 'filter_columns' ) );
 		add_action( "manage_{$this->slug()}_posts_custom_column", array( $this, 'add_admin_column_content' ), 10, 2 );
-	}
-
-	public function filter_columns( $columns ) {
-		$after = array( 'date' => $columns['date'] );
-		unset( $columns['date'] );
-
-		$columns['jfb_shortcode'] = __( 'Shortcode', 'jet-form-builder' );
-
-		return array_merge( $columns, $after );
-	}
-
-	public function add_admin_column_content( $column, $form_id ) {
-		if ( 'jfb_shortcode' !== $column ) {
-			return;
-		}
-		$arguments = json_decode( get_post_meta( $form_id, '_jf_args', true ), true );
-		$arguments = array_diff( $arguments, $this->get_default_args() );
-		$arguments = array_merge( array( 'form_id' => $form_id ), $this->get_default_args_on_render(), $arguments );
-
-		$format = '<input type="text" style="width: 25vw" onclick="this.select()" value="%s"/>';
-
-		echo sprintf(
-			$format,
-			Manager::get_shortcode( 'jet_fb_form', $arguments )
-		);
-=======
-		/**
-		 * TODO: change FALSE to TRUE before release
-		 */
-		$this->allow_gateways = apply_filters( 'jet-form-builder/allow-gateways', false );
-
-		add_filter( "manage_{$this->slug()}_posts_columns", array( $this, 'filter_columns' ) );
-		add_action( "manage_{$this->slug()}_posts_custom_column", array( $this, 'add_admin_column_content' ), 10, 2 );
->>>>>>> 2d21987a
 	}
 
 	public function filter_columns( $columns ) {
