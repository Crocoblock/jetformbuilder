--- conflicted
+++ resolved
@@ -14,7 +14,7 @@
 
 	protected $value;
 	protected $is_required = false;
-	protected $name        = 'field_name';
+	protected $name = 'field_name';
 	protected $block;
 	protected $settings;
 	protected $inner;
@@ -66,15 +66,6 @@
 			$this->save_error( $exception->getMessage() );
 		}
 
-<<<<<<< HEAD
-		try {
-			return $this->get_response();
-		} catch ( Sanitize_Value_Exception $exception ) {
-			$this->save_error( $exception->getMessage() );
-		}
-
-=======
->>>>>>> 88570253
 		return $this->value;
 	}
 
