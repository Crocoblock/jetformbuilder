<?php

namespace Jet_Form_Builder\Blocks\Types;

use Jet_Form_Builder\Blocks\Manager;
use Jet_Form_Builder\Blocks\Render\Media_Field_Render;
use Jet_Form_Builder\Blocks\Validation;
use Jet_Form_Builder\Classes\Tools;
use Jet_Form_Builder\File_Upload;
use Jet_Form_Builder\Plugin;

// If this file is called directly, abort.
if ( ! defined( 'WPINC' ) ) {
	die;
}

/**
 * Define Text field block class
 */
class Media_Field extends Base {

	const HANDLE       = 'jet-fb-media-field';
	const RESTRICTIONS = self::HANDLE . '-restrictions';

	protected $value_format    = 'url';
	protected $max_files       = 1;
	protected $max_size        = 1;
	protected $max_size_format = '';

	/**
	 * Returns block name
	 *
	 * @return [type] [description]
	 */
	public function get_name() {
		return 'media-field';
	}

	public function get_field_name( $name = '' ) {
		$max_files = absint( $this->block_attrs['max_files'] ?? 1 );

		$suffix = '';
		if ( 1 < $max_files ) {
			$suffix = '[]';
		}

		return ( parent::get_field_name() . $suffix );
	}

	public function set_block_data( $attributes, $content = null, $wp_block = null ) {
		parent::set_block_data( $attributes, $content, $wp_block );

		$this->set_value_format();
		$this->set_max_files();
		$this->set_max_size();
	}

	protected function parse_preset( $preset ): array {
		if ( empty( $preset ) ) {
			return array();
		}

		if ( ! $this->is_both_format() ) {
			// is value format wrong
			if ( ! is_string( $preset ) && ! is_numeric( $preset ) ) {
				return array();
			}
			$preset = (string) $preset;

			return explode( ',', str_replace( ', ', ',', $preset ) );
		}

		return isset( $preset['id'] ) ? array( $preset ) : $preset;
	}

	public function expected_preset_type(): array {
		return array( self::PRESET_EXACTLY );
	}

	protected function get_default_from_preset( $attributes = array() ) {
		$preset = parent::get_default_from_preset( $attributes );
		$value  = $this->parse_preset( $preset );
		$files  = array();

		foreach ( $value as $item ) {
			switch ( $this->get_value_format() ) {
				case 'id':
					$files[] = array(
						'url' => wp_get_attachment_url( $item ),
						'id'  => $item,
					);
					break;

				case 'both':
					if ( is_array( $item ) && isset( $item['url'] ) && isset( $item['id'] ) ) {
						$files[] = array(
							'url' => $item['url'],
							'id'  => $item['id'],
						);
					}
					break;
				default:
					$files[] = array(
						'url' => $item,
					);
					break;
			}
		}

		return $files;
	}

	public function register_block_type() {
		parent::register_block_type();

		add_action( 'wp_enqueue_scripts', array( $this, 'register_scripts' ) );

		/**
		 * @link https://github.com/Crocoblock/issues-tracker/issues/1542
		 */
		add_action( 'jet_plugins/frontend/register_scripts', array( $this, 'register_scripts' ) );
	}

	public function register_scripts() {
		wp_register_script(
			'jet-form-builder-sortable',
			Plugin::instance()->plugin_url( 'assets/lib/jquery-sortable/sortable.js' ),
			array(),
			Plugin::instance()->get_version(),
			true
		);
		wp_register_script(
			self::HANDLE,
			Plugin::instance()->plugin_url( 'assets/js/frontend/media.field{min}.js' ),
			array(
				Manager::MAIN_SCRIPT_HANDLE,
				'jet-form-builder-sortable'
			),
			Plugin::instance()->get_version(),
			true
		);
		wp_register_script(
			self::RESTRICTIONS,
			Plugin::instance()->plugin_url( 'assets/js/frontend/media.field.restrictions{min}.js' ),
			array(
				Validation::HANDLE,
				Manager::MAIN_SCRIPT_HANDLE,
			),
			Plugin::instance()->get_version(),
			true
		);
	}

	/**
	 * Returns current block render instatnce
	 *
	 * @param null $wp_block
	 *
	 * @return string
	 */
	public function get_block_renderer( $wp_block = null ) {
<<<<<<< HEAD
		wp_enqueue_script( self::HANDLE );

		if ( Validation::instance()->is_advanced( $this ) ) {
			wp_enqueue_script( self::RESTRICTIONS );
=======
		jet_form_builder()->blocks->register_form_scripts();
		if ( ! Tools::is_editor() ) {
			File_Upload::instance()->enqueue_scripts();
>>>>>>> e0b1c4f0
		}

		return ( new Media_Field_Render( $this ) )->render();
	}

	public function get_max_size_message(): string {
		$on_empty = 'Maximum file size: %max_size%';
		$message  = $this->block_attrs['validation']['messages']['max_size'] ?? $on_empty;

		if ( empty( $message ) ) {
			$message = $on_empty;
		}

		return str_replace( '%max_size%', size_format( $this->get_max_size() ), $message );
	}

	public function block_data( $editor, $handle ) {
		wp_localize_script(
			$handle,
			'jetFormMediaFieldData',
			array(
				'mime_types' => Tools::get_allowed_mimes_list_for_js(),
			)
		);
	}

	public function get_value_format(): string {
		return $this->value_format;
	}

	public function get_max_files(): int {
		return $this->max_files;
	}

	public function is_both_format(): bool {
		return 'both' === $this->value_format;
	}

	/**
	 * @return int
	 */
	public function get_max_size(): int {
		return $this->max_size;
	}

	protected function set_max_size() {
		$size_in_mb = $this->block_attrs['max_size'] ?? false;

		if ( false === $size_in_mb ) {
			$this->max_size = wp_max_upload_size();

			return;
		}

		$this->max_size = ( MB_IN_BYTES * $size_in_mb );
	}

	protected function set_value_format() {
		if ( ! empty( $this->block_attrs['insert_attachment'] ) ) {
			$this->value_format = $this->block_attrs['value_format'] ?? 'url';
		}
	}

	protected function set_max_files() {
		$max_files = $this->block_attrs['max_files'] ?? 1;

		$this->max_files = empty( $max_files ) ? 1 : (int) $max_files;
	}


}<|MERGE_RESOLUTION|>--- conflicted
+++ resolved
@@ -159,19 +159,19 @@
 	 * @return string
 	 */
 	public function get_block_renderer( $wp_block = null ) {
-<<<<<<< HEAD
+		$render = ( new Media_Field_Render( $this ) )->render();
+
+		if ( Tools::is_editor() ) {
+			return $render;
+		}
+
 		wp_enqueue_script( self::HANDLE );
 
 		if ( Validation::instance()->is_advanced( $this ) ) {
 			wp_enqueue_script( self::RESTRICTIONS );
-=======
-		jet_form_builder()->blocks->register_form_scripts();
-		if ( ! Tools::is_editor() ) {
-			File_Upload::instance()->enqueue_scripts();
->>>>>>> e0b1c4f0
-		}
-
-		return ( new Media_Field_Render( $this ) )->render();
+		}
+
+		return $render;
 	}
 
 	public function get_max_size_message(): string {
