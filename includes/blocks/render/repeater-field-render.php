--- conflicted
+++ resolved
@@ -48,26 +48,10 @@
 			$this->get_attributes_string()
 		);
 
-<<<<<<< HEAD
 		$html .= sprintf(
 			'<div class="jet-form-builder-repeater__items">%s</div>',
 			$this->maybe_render_rows( $wp_block )
 		);
-=======
-		$html .= '<div class="jet-form-builder-repeater__items">';
-
-		if ( ! empty( $this->current_repeater['default'] ) && is_array( $this->current_repeater['default'] ) ) {
-			$i = 0;
-			foreach ( $this->current_repeater['default'] as $item ) {
-				$this->current_repeater['values'] = $item;
-				$html                            .= $this->render_repeater_row( $wp_block, $i );
-				$i ++;
-			}
-			$this->current_repeater['values'] = false;
-		}
-
-		$html .= '</div>';
->>>>>>> b6598c90
 
 		if ( 'manually' === $this->block_type->manage_items ) {
 			$html .= sprintf(
@@ -110,29 +94,12 @@
 	 * Render current repeater row
 	 *
 	 * @param $wp_block
-<<<<<<< HEAD
 	 * @param int      $index
 	 *
 	 * @return string
 	 */
 	public function render_repeater_row( $wp_block, $index = 0 ) {
 		$html = '';
-=======
-	 * @param bool     $index
-	 *
-	 * @return string
-	 */
-	public function render_repeater_row( $wp_block, $index = false ) {
-
-		if ( false !== $index ) {
-			$this->current_repeater_i = $index;
-		} else {
-			$index = 0;
-		}
-
-		$html  = '<div class="jet-form-builder-repeater__row" data-repeater-row="1" data-index="' . absint( $index ) . '"' . $this->block_type->calc_dataset . '>';
-		$html .= '<div class="jet-form-builder-repeater__row-fields">';
->>>>>>> b6598c90
 
 		$this->block_type->set_current_repeater(
 			array(
