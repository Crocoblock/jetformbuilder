--- conflicted
+++ resolved
@@ -72,7 +72,6 @@
 				),
 			)
 		);
-<<<<<<< HEAD
 
 		$this->controls_manager->add_control(
 			array(
@@ -102,37 +101,6 @@
 
 		$this->controls_manager->add_control(
 			array(
-=======
-
-		$this->controls_manager->add_control(
-			array(
-				'id'           => 'items_alignment',
-				'type'         => 'choose',
-				'label'        => __( 'Alignment', 'jet-form-builder' ),
-				'separator'    => 'after',
-				'options'      => array(
-					'left'   => array(
-						'shortcut' => __( 'Left', 'jet-form-builder' ),
-						'icon'     => 'dashicons-editor-alignleft',
-					),
-					'center' => array(
-						'shortcut' => __( 'Center', 'jet-form-builder' ),
-						'icon'     => 'dashicons-editor-aligncenter',
-					),
-					'right'  => array(
-						'shortcut' => __( 'Right', 'jet-form-builder' ),
-						'icon'     => 'dashicons-editor-alignright',
-					),
-				),
-				'css_selector' => array(
-					'{{WRAPPER}} ' . $this->css_scheme['wrapper'] => 'text-align: {{VALUE}};',
-				),
-			)
-		);
-
-		$this->controls_manager->add_control(
-			array(
->>>>>>> 0d686234
 				'id'           => 'items_space_between',
 				'type'         => 'range',
 				'label'        => __( 'Space Between', 'jet-form-builder' ),
@@ -194,7 +162,6 @@
 				'id'    => 'item_checkbox_style',
 				'title' => __( 'Item', 'jet-form-builder' ),
 			)
-<<<<<<< HEAD
 		);
 
 		$this->controls_manager->add_control(
@@ -206,26 +173,10 @@
 					'{{WRAPPER}} ' . $this->css_scheme['option-label'] => 'font-family: {{FAMILY}}; font-weight: {{WEIGHT}}; text-transform: {{TRANSFORM}}; font-style: {{STYLE}}; text-decoration: {{DECORATION}}; line-height: {{LINEHEIGHT}}{{LH_UNIT}}; letter-spacing: {{LETTERSPACING}}{{LS_UNIT}}; font-size: {{SIZE}}{{S_UNIT}};',
 				),
 			)
-=======
->>>>>>> 0d686234
-		);
-
-		$this->controls_manager->add_control(
-			array(
-<<<<<<< HEAD
-=======
-				'id'           => 'item_typography',
-				'type'         => 'typography',
-				'separator'    => 'after',
-				'css_selector' => array(
-					'{{WRAPPER}} ' . $this->css_scheme['option-label'] => 'font-family: {{FAMILY}}; font-weight: {{WEIGHT}}; text-transform: {{TRANSFORM}}; font-style: {{STYLE}}; text-decoration: {{DECORATION}}; line-height: {{LINEHEIGHT}}{{LH_UNIT}}; letter-spacing: {{LETTERSPACING}}{{LS_UNIT}}; font-size: {{SIZE}}{{S_UNIT}};',
-				),
-			)
-		);
-
-		$this->controls_manager->add_control(
-			array(
->>>>>>> 0d686234
+		);
+
+		$this->controls_manager->add_control(
+			array(
 				'id'           => 'item_normal_color',
 				'type'         => 'color-picker',
 				'separator'    => 'after',
@@ -358,7 +309,6 @@
 				'id'    => 'item_checked_styles',
 				'title' => __( 'Checked', 'jet-form-builder' ),
 			)
-<<<<<<< HEAD
 		);
 
 		$this->controls_manager->add_control(
@@ -372,13 +322,10 @@
 					'{{WRAPPER}} ' . $this->css_scheme['option-label'] . ' :checked + span::before' => 'border-style:{{STYLE}};border-width:{{WIDTH}};border-radius:{{RADIUS}};border-color:{{COLOR}};',
 				),
 			)
-=======
->>>>>>> 0d686234
-		);
-
-		$this->controls_manager->add_control(
-			array(
-<<<<<<< HEAD
+		);
+
+		$this->controls_manager->add_control(
+			array(
 				'id'           => 'checkbox_checked_background_color',
 				'type'         => 'color-picker',
 				'label'        => __( 'Background Color', 'jet-form-builder' ),
@@ -393,35 +340,6 @@
 				),
 			)
 		);
-=======
-				'id'           => 'checkbox_checked_border',
-				'type'         => 'border',
-				'label'        => __( 'Border', 'jet-form-builder' ),
-				'separator'    => 'after',
-				'css_selector' => array(
-					'{{WRAPPER}} ' . $this->css_scheme['checkbox-editor'] . ' input:checked'        => 'border-style:{{STYLE}};border-width:{{WIDTH}};border-radius:{{RADIUS}};border-color:{{COLOR}};',
-					'{{WRAPPER}} ' . $this->css_scheme['option-label'] . ' :checked + span::before' => 'border-style:{{STYLE}};border-width:{{WIDTH}};border-radius:{{RADIUS}};border-color:{{COLOR}};',
-				),
-			)
-		);
-
-		$this->controls_manager->add_control(
-			array(
-				'id'           => 'checkbox_checked_background_color',
-				'type'         => 'color-picker',
-				'label'        => __( 'Background Color', 'jet-form-builder' ),
-				'attributes'   => array(
-					'default' => array(
-						'value' => '#398ffc',
-					),
-				),
-				'css_selector' => array(
-					'{{WRAPPER}} ' . $this->css_scheme['checkbox-editor'] . ' input:checked'        => 'background-color: {{VALUE}}',
-					'{{WRAPPER}} ' . $this->css_scheme['option-label'] . ' :checked + span::before' => 'background-color: {{VALUE}}',
-				),
-			)
-		);
->>>>>>> 0d686234
 
 		$this->controls_manager->end_tab();
 		$this->controls_manager->end_tabs();
@@ -433,15 +351,6 @@
 		return array( 'array' );
 	}
 
-<<<<<<< HEAD
-	protected function set_preset() {
-		parent::set_preset();
-
-
-	}
-
-=======
->>>>>>> 0d686234
 	/**
 	 * Returns current block render instatnce
 	 *
