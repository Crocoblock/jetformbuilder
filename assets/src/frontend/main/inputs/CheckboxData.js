import InputData from './InputData';
import { isCheckbox } from '../supports';
import ReactiveHook from '../reactive/ReactiveHook';

function CheckboxData() {
	InputData.call( this );

	this.isSupported  = function ( node ) {
		return isCheckbox( node );
	};
	this.addListeners = function () {
		this.sanitize( value => Array.isArray( value ) ? value : [ value ] );
		this.enterKey = new ReactiveHook();

		for ( const node of this.nodes ) {
			node.addEventListener( 'change', () => this.setValue() );
			node.addEventListener(
				'keydown',
				this.handleEnterKey.bind( this ),
			);

<<<<<<< HEAD
			/**
			 * @since 3.0.1
			 */
			jQuery( node ).on( 'change', () => this.setValue() );
=======
			jQuery( node ).on( 'change', event => {
				this.callable.lockTrigger();
				this.setValue();
				this.callable.unlockTrigger();
			} );
>>>>>>> 7f8084e9
		}
	};
	this.setValue     = function () {
		this.value.current = this.getActiveValue();
	};

	this.merge = function ( inputData ) {
		this.nodes.push( ...inputData.getNode() );
	};

	this.getActiveValue = function () {
		return Array.from( this.nodes ).
			filter( item => item.checked ).
			map( item => item.value );
	};
}

CheckboxData.prototype = Object.create( InputData.prototype );

export default CheckboxData;<|MERGE_RESOLUTION|>--- conflicted
+++ resolved
@@ -19,18 +19,11 @@
 				this.handleEnterKey.bind( this ),
 			);
 
-<<<<<<< HEAD
-			/**
-			 * @since 3.0.1
-			 */
-			jQuery( node ).on( 'change', () => this.setValue() );
-=======
 			jQuery( node ).on( 'change', event => {
 				this.callable.lockTrigger();
 				this.setValue();
 				this.callable.unlockTrigger();
 			} );
->>>>>>> 7f8084e9
 		}
 	};
 	this.setValue     = function () {
