<?php
<<<<<<< HEAD
=======

use Jet_Form_Builder\Classes\Tools;

>>>>>>> b6598c90
/**
 * Prev page button template
 *
 * @var \Jet_Form_Builder\Blocks\Render\Base $this
 */
<<<<<<< HEAD

use Jet_Form_Builder\Classes\Tools;

$break = $this->block_type->get_current_form_break();

// phpcs:disable WordPress.Security.EscapeOutput.OutputNotEscaped
if ( isset( $args['add_prev'] ) && $args['add_prev'] && 1 < $break->get_current() ) {

	$prev_label = ! empty( $args['prev_label'] ) ? $args['prev_label'] : __( 'Back', 'jet-form-builder' );

	printf(
		'<button type="button" class="jet-form-builder__prev-page" data-to-page="%2$d">%1$s</button>',
		$prev_label,
		$break->get_current() - 1
	);
} elseif ( Tools::is_editor() && 'form-break-field' === $args['type'] ) {
	$prev_label = ! empty( $args['prev_label'] ) ? $args['prev_label'] : __( 'Back', 'jet-form-builder' );

=======
$add_button = ( $this->live_form->has_prev || 1 < $this->live_form->page );
$prev_label = ! empty( $args['prev_label'] ) ? $args['prev_label'] : __( 'Back', 'jet-form-builder' );

if ( isset( $args['add_prev'] ) && $args['add_prev'] && $add_button ) {
	printf(
		'<button type="button" class="jet-form-builder__prev-page" data-to-page="%2$d">%1$s</button>',
		wp_kses_post( $prev_label ),
		absint( $this->live_form->page - 1 )
	);
} elseif ( Tools::is_editor() && 'form-break-field' === $args['type'] ) {
>>>>>>> b6598c90
	printf(
		'<button type="button" class="jet-form-builder__prev-page">%1$s</button>',
		wp_kses_post( $prev_label )
	);
}
// phpcs:enable WordPress.Security.EscapeOutput.OutputNotEscaped
<|MERGE_RESOLUTION|>--- conflicted
+++ resolved
@@ -1,16 +1,12 @@
 <?php
-<<<<<<< HEAD
-=======
 
 use Jet_Form_Builder\Classes\Tools;
 
->>>>>>> b6598c90
 /**
  * Prev page button template
  *
  * @var \Jet_Form_Builder\Blocks\Render\Base $this
  */
-<<<<<<< HEAD
 
 use Jet_Form_Builder\Classes\Tools;
 
@@ -23,24 +19,12 @@
 
 	printf(
 		'<button type="button" class="jet-form-builder__prev-page" data-to-page="%2$d">%1$s</button>',
-		$prev_label,
-		$break->get_current() - 1
+		wp_kses_post( $prev_label ),
+		absint( $break->get_current() - 1 )
 	);
 } elseif ( Tools::is_editor() && 'form-break-field' === $args['type'] ) {
 	$prev_label = ! empty( $args['prev_label'] ) ? $args['prev_label'] : __( 'Back', 'jet-form-builder' );
 
-=======
-$add_button = ( $this->live_form->has_prev || 1 < $this->live_form->page );
-$prev_label = ! empty( $args['prev_label'] ) ? $args['prev_label'] : __( 'Back', 'jet-form-builder' );
-
-if ( isset( $args['add_prev'] ) && $args['add_prev'] && $add_button ) {
-	printf(
-		'<button type="button" class="jet-form-builder__prev-page" data-to-page="%2$d">%1$s</button>',
-		wp_kses_post( $prev_label ),
-		absint( $this->live_form->page - 1 )
-	);
-} elseif ( Tools::is_editor() && 'form-break-field' === $args['type'] ) {
->>>>>>> b6598c90
 	printf(
 		'<button type="button" class="jet-form-builder__prev-page">%1$s</button>',
 		wp_kses_post( $prev_label )
