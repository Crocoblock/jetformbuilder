--- conflicted
+++ resolved
@@ -88,16 +88,10 @@
 		global $post;
 
 		if ( ! $this->is_ajax ) {
-<<<<<<< HEAD
-			$this->form_id = ! empty( $_REQUEST[ $this->form_key ] ) ? $_REQUEST[ $this->form_key ] : false;
-			$this->refer   = ! empty( $_REQUEST[ $this->refer_key ] ) ? $_REQUEST[ $this->refer_key ] : false;
 			$post          = ! empty( $_REQUEST[ $this->post_id_key ] ) ? get_post( $_REQUEST[ $this->post_id_key ] ) : null;
-=======
 			$this->form_id = ! empty( $_REQUEST[ $form_key ] ) ? absint( $_REQUEST[ $form_key ] ) : false;
 			$this->refer   = ! empty( $_REQUEST[ $refer_key ] ) ? esc_url( $_REQUEST[ $refer_key ] ) : false;
->>>>>>> ce80e861
-		} else {
-
+		} else {
 			$values = ! empty( $_REQUEST['values'] ) ? Tools::maybe_recursive_sanitize( $_REQUEST['values'] ) : array();
 
 			foreach ( $values as $data ) {
