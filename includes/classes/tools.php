--- conflicted
+++ resolved
@@ -468,7 +468,6 @@
 		return $source[ $name ] ?? $if_not_exist;
 	}
 
-<<<<<<< HEAD
 	public static function get_property_recursive( $source, $props_string, $delimiter = '.', $if_empty = false ) {
 		if ( ! $props_string ) {
 			return empty( $source ) ? $if_empty : $source;
@@ -489,8 +488,6 @@
 		return $last === $changed ? $source : $if_empty;
 	}
 
-=======
->>>>>>> 4d06be83
 	public static function render_block_with_context( $block, $context ) {
 		return ( new \WP_Block( $block, $context ) )->render();
 	}
