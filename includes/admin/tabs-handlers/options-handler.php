--- conflicted
+++ resolved
@@ -9,7 +9,6 @@
 class Options_Handler extends Base_Handler {
 
 	const OPTIONS = array(
-<<<<<<< HEAD
 		'enable_dev_mode'       => false,
 		'clear_on_uninstall'    => false,
 		'disable_next_button'   => true,
@@ -18,14 +17,7 @@
 		'form_records_access_capability' => 'manage_options',
 		'gfb_request_args_key'  => '',
 		'gfb_request_args_value' => '',
-=======
-		'enable_dev_mode'     => false,
-		'clear_on_uninstall'  => false,
-		'disable_next_button' => true,
-		'scroll_on_next'      => false,
-		'auto_focus'          => false,
 		'ssr_validation_method' => 'rest',
->>>>>>> 66dacf04
 	);
 
 	public function slug() {
@@ -41,40 +33,28 @@
 			if ( ! array_key_exists( $name, $_POST ) ) {
 				continue;
 			}
-<<<<<<< HEAD
-
-=======
->>>>>>> 66dacf04
 			if ( is_bool( $default ) ) {
 				$options[ $name ] = filter_var(
 					sanitize_key( $_POST[ $name ] ),
 					defined( 'FILTER_VALIDATE_BOOL' ) ? FILTER_VALIDATE_BOOL : FILTER_VALIDATE_BOOLEAN
 				);
 			} else {
-<<<<<<< HEAD
-				$options[ $name ] = sanitize_text_field( wp_unslash( $_POST[ $name ] ?? '' ) );
-			}
-		}
-		// phpcs:enable WordPress.Security.NonceVerification.Missing
-=======
 				$options[ $name ] = sanitize_text_field( wp_unslash( $_POST[ $name ] ?? '' ));
 			}
 		}
 		// phpcs:enable WordPress.Security.NonceVerification.Missing
+		$result = $this->update_options( $options );
 
-
->>>>>>> 66dacf04
-		$result = $this->update_options( $options );
 
 		$this->send_response( $result );
 	}
 
 	public function on_load() {
-		$this->set_gfb_request_args();
+		$this->set_jfb_request_args();
 		return $this->get_options();
 	}
 
-	public function set_gfb_request_args() {
+	public function set_jfb_request_args() {
 		$options     = $this->get_options();
 		$update_data = array();
 
