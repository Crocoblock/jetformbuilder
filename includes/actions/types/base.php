<?php

namespace Jet_Form_Builder\Actions\Types;

// If this file is called directly, abort.
use Jet_Form_Builder\Actions\Action_Handler;
use Jet_Form_Builder\Actions\Action_Localize;
use Jet_Form_Builder\Actions\Condition_Manager;
use Jet_Form_Builder\Admin\Tabs_Handlers\Tab_Handler_Manager;
use Jet_Form_Builder\Classes\Condition_Helper;
use Jet_Form_Builder\Classes\Messages_Helper_Trait;

if ( ! defined( 'WPINC' ) ) {
	die;
}

/**
 * Define Base_Type class
 */
abstract class Base {

	use Messages_Helper_Trait;
	use Action_Localize;

	/**
	 * Stores the action settings
	 * from the form meta field
	 *
	 * @var array
	 */
	public $settings = array();

	/**
<<<<<<< HEAD
	 * Stores the action conditions
	 * from the form meta field
	 *
	 * @var Condition_Helper
	 */
	public $condition;

	/**
=======
>>>>>>> 13743577
	 * Stores the unique id of action
	 *
	 * @var integer
	 */
	public $_id;

	/**
	 * Define this variable to get the option set globally
	 *
	 * @var string
	 */
	public $option_name;

	public function __construct() {
		$this->set_action_messages();
	}

<<<<<<< HEAD
	public function __clone() {
		$this->install_condition_obj( clone $this->condition );
	}

=======
>>>>>>> 13743577
	/**
	 * @param $request array - Form data
	 * @param $handler Action_Handler
	 *
	 * @return mixed
	 */
	abstract public function do_action( array $request, Action_Handler $handler );

	public function dependence() {
		return true;
	}

<<<<<<< HEAD
	public function install_condition_obj( Condition_Helper $condition_helper ) {
		$this->condition = $condition_helper;

		return $this;
	}


=======
>>>>>>> 13743577
	public function messages() {
		return array();
	}

	public function set_action_messages() {
		$this->messages = apply_filters(
			'jet-form-builder/message-types/' . $this->get_id(),
			$this->messages()
		);
	}

	public function is_repeater_val( $value ) {
		if ( is_array( $value ) && ! empty( $value ) ) {
			return is_array( array_shift( $value ) );
		} else {
			return false;
		}
	}

	public function action_attributes() {
		return array();
	}

	public function global_settings( $keys = array() ) {
		$response_values = array();

		foreach ( $keys as $key => $empty ) {
			$response_values[ $key ] = isset( $this->settings[ $key ] ) ? $this->settings[ $key ] : $empty;
		}
		if ( ! isset( $this->settings['use_global'] ) || ! $this->settings['use_global'] ) {
			return $response_values;
		}

		if ( ! $this->option_name ) {
			_doing_it_wrong(
				static::class . '::global_settings',
				'Please define the `option_name`',
				jet_form_builder()->get_version()
			);
		}
		$options = Tab_Handler_Manager::instance()->options( $this->option_name );

		foreach ( $keys as $key => $empty ) {
			$response_values[ $key ] = isset( $options[ $key ] ) ? $options[ $key ] : $empty;
		}

		return $response_values;
	}

	public function get_action_handler() {
		return jet_form_builder()->form_handler->action_handler;
	}

	public function get_context( $property = '' ) {
		return $this->get_action_handler()->get_context( $this->get_id(), $property );
	}

	public function add_context( $context ) {
		return $this->get_action_handler()->add_context( $this->get_id(), $context );
	}

	public function add_context_once( $context ) {
		return $this->get_action_handler()->add_context_once( $this->get_id(), $context );
	}


}<|MERGE_RESOLUTION|>--- conflicted
+++ resolved
@@ -31,17 +31,6 @@
 	public $settings = array();
 
 	/**
-<<<<<<< HEAD
-	 * Stores the action conditions
-	 * from the form meta field
-	 *
-	 * @var Condition_Helper
-	 */
-	public $condition;
-
-	/**
-=======
->>>>>>> 13743577
 	 * Stores the unique id of action
 	 *
 	 * @var integer
@@ -59,13 +48,6 @@
 		$this->set_action_messages();
 	}
 
-<<<<<<< HEAD
-	public function __clone() {
-		$this->install_condition_obj( clone $this->condition );
-	}
-
-=======
->>>>>>> 13743577
 	/**
 	 * @param $request array - Form data
 	 * @param $handler Action_Handler
@@ -78,16 +60,6 @@
 		return true;
 	}
 
-<<<<<<< HEAD
-	public function install_condition_obj( Condition_Helper $condition_helper ) {
-		$this->condition = $condition_helper;
-
-		return $this;
-	}
-
-
-=======
->>>>>>> 13743577
 	public function messages() {
 		return array();
 	}
