<?php


namespace Jet_Form_Builder\Presets;

use Jet_Form_Builder\Classes\Instance_Trait;
use Jet_Form_Builder\Classes\Tools;
use Jet_Form_Builder\Exceptions\Plain_Default_Exception;
use Jet_Form_Builder\Exceptions\Preset_Exception;
use Jet_Form_Builder\Plugin;
use Jet_Form_Builder\Presets\Sources\Base_Source;
use Jet_Form_Builder\Presets\Sources\Preset_Source_Options_Page;
use Jet_Form_Builder\Presets\Sources\Preset_Source_Post;
use Jet_Form_Builder\Presets\Sources\Preset_Source_Query_Var;
use Jet_Form_Builder\Presets\Sources\Preset_Source_User;
use Jet_Form_Builder\Presets\Types\Base_Preset;
use Jet_Form_Builder\Presets\Types\Dynamic_Preset;
use Jet_Form_Builder\Presets\Types\General_Preset;

if ( ! defined( 'WPINC' ) ) {
	die;
}

/**
 * @method static Preset_Manager instance()
 *
 * Class Preset_Manager
 * @package Jet_Form_Builder\Presets
 */
class Preset_Manager {

	use Instance_Trait;

	private $form_id;
	protected $data     = null;
	protected $source   = null;
	protected $defaults = array(
		'enabled'    => false,
		'from'       => 'post',
		'post_from'  => 'current_post',
		'user_from'  => 'current_user',
		'query_var'  => '_post_id',
		'fields_map' => array(),
	);

	public $_preset_types;

	/**
	 * @var Base_Preset
	 */
	public $manager_preset;
	private $general;
	private $_source_types;


	private $plain_default = false;


	protected function __construct() {
		$this->general = new General_Preset();
		$this->register_source_types();
<<<<<<< HEAD

		do_action( 'jet-form-builder/after-init/preset-manager' );
=======
>>>>>>> a6ffd755
	}

	protected function set_data() {
		$this->general->set_init_data( $this->general->preset_source( $this->form_id ) );
	}

	protected function preset_types() {
		return array(
			new Dynamic_Preset(),
			$this->general,
		);
	}

	public function register_source_types() {
		/** @var Base_Source[] $types */

		$types = apply_filters(
			'jet-form-builder/preset/source-types',
			array(
				new Preset_Source_Post(),
				new Preset_Source_User(),
				new Preset_Source_Query_Var(),
				new Preset_Source_Options_Page(),
			)
		);

		foreach ( $types as $type ) {
			$this->register_source_type( $type );
		}
	}

	public function register_source_type( Base_Source $source ) {
		if ( ! $source->condition() ) {
			return;
		}
		$this->_source_types[ $source->get_id() ] = $source;

		$source->after_register();
	}

	protected function set_preset_type_manager( $args ) {
		foreach ( $this->preset_types() as $type ) {
			try {
				if ( $type instanceof Base_Preset && $type->is_active_preset( $args ) ) {
					$this->manager_preset = $type;
					break;
				}
			} catch ( Plain_Default_Exception $exception ) {
				$this->plain_default = $exception->getMessage();
				break;
			}
		}
	}

	/**
	 * @return Base_Preset
	 * @throws Preset_Exception
	 */
	public function get_preset_manager(): Base_Preset {
		if ( ! is_a( $this->manager_preset, Base_Preset::class ) ) {
			throw new Preset_Exception( 'Preset manager is not installed.' );
		}

		return $this->manager_preset;
	}

	protected function register_preset_type( Base_Preset $type ) {
		$this->_preset_types[] = $type;
	}

	public function set_form_id( $form_id ) {
		$this->form_id = $form_id;
		$this->set_data();
	}


	/**
	 * Sanitize preset source
	 *
	 * @return [type] [description]
	 */
	public function sanitize_source() {
		if ( empty( $this->general->data['enabled'] ) ) {
			return true;
		}

		if ( ! $this->general->source instanceof Base_Source || ! $this->general->source->src() ) {
			return true;
		}

		return $this->general->source->on_sanitize();
	}

	/**
	 * Returns field value
	 *
	 * @param array $args
	 *
	 * @return [type] [description]
	 */
	public function get_field_value( $args = array() ) {
		$this->manager_preset = null;

		if ( empty( $args['name'] ) ) {
			return '';
		}

		$this->set_preset_type_manager( $args );
		$plain = $this->get_plain_default();

		if ( false !== $plain ) {
			return $plain;
		}

		try {
			return $this->get_preset_manager()->set_additional_data( $args )->source->result();
		} catch ( Preset_Exception $exception ) {
			return '';
		}
	}

	public function get_plain_default() {
		$value               = $this->plain_default;
		$this->plain_default = false;

		return $value;
	}

	/**
	 * @param $type
	 *
	 * @return Base_Source
	 * @throws Preset_Exception
	 */
	public function get_source_by_type( $type ): Base_Source {
		if ( ! isset( $this->_source_types[ $type ] ) ) {
			throw new Preset_Exception( "Undefined source type: {$type}" );
		}

		return clone $this->_source_types[ $type ];
	}

	public function prepare_result( $field_type, $value ) {
		// Prepare value for date field
		switch ( $field_type ) {
			case 'date-field':
				if ( ! Tools::is_valid_timestamp( $value ) ) {
					return $value;
				}

				return date_i18n( 'Y-m-d', $value );
			case 'datetime-field':
				if ( ! Tools::is_valid_timestamp( $value ) ) {
					return $value;
				}

				return date_i18n( 'Y-m-d\TH:i', $value );
			default:
				return apply_filters( 'jet-form-builder/preset/parse-value', $value, $this );
		}
	}

}<|MERGE_RESOLUTION|>--- conflicted
+++ resolved
@@ -59,11 +59,8 @@
 	protected function __construct() {
 		$this->general = new General_Preset();
 		$this->register_source_types();
-<<<<<<< HEAD
 
 		do_action( 'jet-form-builder/after-init/preset-manager' );
-=======
->>>>>>> a6ffd755
 	}
 
 	protected function set_data() {
