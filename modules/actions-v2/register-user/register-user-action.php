--- conflicted
+++ resolved
@@ -141,22 +141,13 @@
 			$is_gateway_success = jet_fb_events()->is_current( 'GATEWAY.SUCCESS' );
 			$is_gateway_failed  = jet_fb_events()->is_current( 'GATEWAY.FAILED' );
 
-<<<<<<< HEAD
-			if ( $is_gateway_success || $is_gateway_failed ) {
-				// Use password as confirm_password for gateway success event
-=======
-			if ( $is_password_hashed ) {
->>>>>>> f929b0da
+			if ( $is_gateway_success || $is_gateway_failed || $is_password_hashed ) {
 				$confirm_password = $password;
 			} else {
-				if ( Tools::is_wp_password_hash( $password ) ) {
-					$confirm_password = $password;
-				} else {
-					$confirm_password = ! empty( $request[ $fields_map['confirm_password'] ] ) ? $request[ $fields_map['confirm_password'] ] : false;
-
-					if ( $confirm_password !== $password ) {
-						throw new Action_Exception( 'password_mismatch' );
-					}
+				$confirm_password = ! empty( $request[ $fields_map['confirm_password'] ] ) ? $request[ $fields_map['confirm_password'] ] : false;
+
+				if ( $confirm_password !== $password ) {
+					throw new Action_Exception( 'password_mismatch' );
 				}
 			}
 		}
