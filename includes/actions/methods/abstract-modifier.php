<?php

namespace Jet_Form_Builder\Actions\Methods;

use Jet_Form_Builder\Actions\Methods\Exceptions\Modifier_Exclude_Property;
use Jet_Form_Builder\Actions\Types\Insert_Post;
use Jet_Form_Builder\Classes\Arrayable\Array_Tools;
use Jet_Form_Builder\Classes\Arrayable\Collection;
use Jet_Form_Builder\Classes\Repository\Repository_Pattern_Trait;
use Jet_Form_Builder\Classes\Tools;
use Jet_Form_Builder\Exceptions\Action_Exception;
use Jet_Form_Builder\Exceptions\Silence_Exception;
use Jet_Theme_Core\Template_Conditions\Page_404;

abstract class Abstract_Modifier {

	public    $source_arr = array();
	public    $fields_map = array();
	protected $request    = array();

	/** @var Object_Properties_Collection */
	public $properties;

	/** @var Collection */
	public $actions;

	/** @var Base_Modifier_Action */
	protected $action;

	abstract protected function get_actions(): Collection;

	abstract protected function get_properties(): Object_Properties_Collection;

	public function __construct() {
		$this->properties = $this->get_properties();
		// install actions
		$this->actions = $this->get_actions();
	}

	public function run() {
		foreach ( $this->request as $key => $value ) {
			$this->attach_item( $key, $value );
		}

<<<<<<< HEAD
		/** @var Base_Object_Property|Object_Required_Property $property */
		foreach ( $this->properties->get_required() as $property ) {
			$property->do_if_required( $this );
		}

=======
>>>>>>> bf8929f7
		$this->attach_properties();
		$this->do_action();

		/** @var Base_Object_Property $property */
		foreach ( $this->properties as $property ) {
			$property->do_after( $this );
		}
	}

	protected function attach_item( $field_name, $value ) {
		$key = $this->get_field_key( $field_name );

		if ( ! $key ) {
			return;
		}

		/** @var Base_Object_Property $property */
		foreach ( $this->properties->get_by_id( $key ) as $property ) {
			$property->set_value( $key, $value, $this );
		}

		if ( $this->properties->has_by_id( $key ) ) {
			return;
		}

		/** @var Base_Object_Property $item */
		foreach ( $this->properties->get_dynamic() as $item ) {
			$item->set_value( $key, $value, $this );
		}
	}

	protected function attach_properties() {
		/** @var Base_Object_Property $property */
		foreach ( $this->properties as $property ) {
			try {
<<<<<<< HEAD
				$value = $property->get_value();
=======
				$this->source_arr[ $property->get_id() ] = $property->get_value( $this );
>>>>>>> bf8929f7
			} catch ( Silence_Exception $exception ) {
				continue;
			}

			if ( ! is_array( $value ) || ! $property->is_merge_value() ) {
				$this->source_arr[ $property->get_id() ] = $value;

				continue;
			}

			$this->source_arr = array_merge(
				$this->source_arr,
				$value
			);
		}
	}

	protected function do_action() {
		$this->action = $this->get_action();

		$this->action->set_modifier( $this );
		$this->action->do_action();
		$this->action->do_after();
	}

	protected function get_supported_action(): Base_Modifier_Action {
		/** @var Base_Modifier_Action $current */
		foreach ( Array_Tools::reverse( $this->actions ) as $current ) {
			if ( ! $current::is_supported( $this ) ) {
				continue;
			}

			return $current;
		}

		wp_die( 'Something went wrong' );
	}

	public function set( string $property, $value, $key = null ): Abstract_Modifier {
		/** @var Base_Object_Property $prop_item */
		$prop_item = $this->properties->get_by_id( $property )->current();
		$key       = $key ?? $prop_item->get_id();

		$prop_item->set_value( $key, $value, $this );

		return $this;
	}

	public function get( string $property ): Base_Object_Property {
		return $this->properties->get_by_id( $property )->current();
	}

	/**
	 * @param string $field_name
	 *
	 * @return string
	 */
	public function get_field_key( string $field_name ): string {
		return Tools::sanitize_text_field( $this->fields_map[ $field_name ] ?? '' );
	}

	public function get_value( string $field_name ) {
		return $this->request[ $field_name ] ?? false;
	}

	public function get_field_name_by_prop( string $search_prop ) {
		foreach ( $this->fields_map as $field_name => $prop ) {
			if ( $search_prop === $prop ) {
				return $field_name;
			}
		}

		return false;
	}

	/**
	 * [field_name] => [property]
	 *
	 * @param array $fields_map
	 *
	 * Pass TRUE, if your fields_map in such format:
	 * [property] => [field_name]
	 * @param false $revert
	 *
	 * @return $this
	 */
	public function set_fields_map( array $fields_map, bool $revert = false ): self {
		$fields_map = array_filter( $fields_map );

		if ( ! $revert ) {
			$this->fields_map = $fields_map;

			return $this;
		}

		$this->fields_map = array_combine(
			array_values( $fields_map ),
			array_keys( $fields_map )
		);

		return $this;
	}

	public function set_request( $request ): Abstract_Modifier {
		$this->request = array_merge( $this->request, $request );

		return $this;
	}

	/**
	 * Can be used after run action.
	 * Ex. in Base_Object_Property::do_after()
	 *
	 * @return Base_Modifier_Action
	 */
	public function get_action(): Base_Modifier_Action {
		if ( is_null( $this->action ) ) {
			$this->action = $this->get_supported_action();
		}

		return $this->action;
	}
}<|MERGE_RESOLUTION|>--- conflicted
+++ resolved
@@ -42,14 +42,6 @@
 			$this->attach_item( $key, $value );
 		}
 
-<<<<<<< HEAD
-		/** @var Base_Object_Property|Object_Required_Property $property */
-		foreach ( $this->properties->get_required() as $property ) {
-			$property->do_if_required( $this );
-		}
-
-=======
->>>>>>> bf8929f7
 		$this->attach_properties();
 		$this->do_action();
 
@@ -85,11 +77,7 @@
 		/** @var Base_Object_Property $property */
 		foreach ( $this->properties as $property ) {
 			try {
-<<<<<<< HEAD
-				$value = $property->get_value();
-=======
-				$this->source_arr[ $property->get_id() ] = $property->get_value( $this );
->>>>>>> bf8929f7
+				$value = $property->get_value( $this );
 			} catch ( Silence_Exception $exception ) {
 				continue;
 			}
