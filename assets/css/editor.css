--- conflicted
+++ resolved
@@ -182,12 +182,8 @@
 }
 
 .jet-form-builder__flex-controls .repeater-item-column label {
-<<<<<<< HEAD
-    flex: 0 0 75px;
-=======
     flex: 0 0 1em;
     margin-right: 1em;
->>>>>>> 930405f8
 }
 
 .jet-form-builder__flex-controls .repeater-item-column input {
@@ -526,13 +522,6 @@
     border-top: 1px solid #ddd;
 }
 
-<<<<<<< HEAD
-.interface-complementary-area {
-    width: 340px;
-}
-
-=======
->>>>>>> 930405f8
 .jet-form-edit-modal.width-60 {
     width: 60vw;
 }
@@ -577,4 +566,8 @@
 .jet-form-edit-modal .full-width select {
     max-width: 100vw;
     width: 100%;
+}
+
+.interface-complementary-area {
+    width: 340px;
 }