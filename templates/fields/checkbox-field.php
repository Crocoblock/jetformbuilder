<?php
/**
 * input[type="hidden"] template
 *
 * @var array $args
 * @var \Jet_Form_Builder\Blocks\Render\Base $this
 */
$required = $this->block_type->get_required_val();
$name     = $this->block_type->get_field_name( $args['name'] );
$default  = ! empty( $args['default'] ) ? $args['default'] : false;
$this->add_attribute( 'class', 'jet-form-builder__field checkboxes-field checkradio-field' );
$this->add_attribute( 'class', $args['class_name'] );
$this->add_attribute( 'required', $required );

if ( ! empty( $args['field_options'] ) ) {

	if ( 1 < count( $args['field_options'] ) ) {
		$name_suffix = '[]';
	} else {
		$name_suffix = '';
	}

	if ( 1 < count( $args['field_options'] ) && ! empty( $required ) ) {
		$this->add_attribute( 'class', 'checkboxes-group-required' );
	}

	echo '<div class="jet-form-builder__fields-group checkradio-wrap">';

	foreach ( $args['field_options'] as $value => $option ) {

		$checked = '';
		$calc    = '';

		if ( is_array( $option ) ) {
			$val   = isset( $option['value'] ) ? $option['value'] : $value;
			$label = isset( $option['label'] ) ? $option['label'] : $val;
		} else {
			$val   = $value;
			$label = $option;
		}

		if ( $default ) {
			if ( is_array( $default ) ) {
				$checked = in_array( $val, $default, true ) ? 'checked' : '';
			} else {
				$checked = checked( $default, $val, false );
			}
		}

		if ( is_array( $option ) && isset( $option['calculate'] ) && '' !== $option['calculate'] ) {
			$calc = ' data-calculate="' . $option['calculate'] . '"';
		}

		$custom_template = false;

		if ( ! empty( $args['custom_item_template'] ) ) {
			$custom_template = $this->get_custom_template( $val, $args );
		}

		?>
		<div class="jet-form-builder__field-wrap checkboxes-wrap checkradio-wrap">
			<?php
			//phpcs:disable WordPress.Security.EscapeOutput.OutputNotEscaped
			if ( $custom_template ) {
				echo $custom_template;
			}
			?>
			<label class="jet-form-builder__field-label for-checkbox">
				<input
						type="checkbox"
						name="<?php echo $name . $name_suffix; ?>"
					<?php $this->render_attributes_string_save(); ?>
						value="<?php echo esc_attr( $val ); ?>"
						data-field-name="<?php echo esc_attr( $args['name'] ); ?>"
					<?php echo $checked; ?>
					<?php echo $calc; ?>
				>
				<span><?php echo $label; ?></span>
			</label>
		</div>
		<?php
<<<<<<< HEAD
=======
		//phpcs:enable WordPress.Security.EscapeOutput.OutputNotEscaped
>>>>>>> 4d06be83
	}
	$this->reset_attributes();

	if ( $custom_template ) {
		wp_reset_postdata();
	}

	echo '</div>';

}<|MERGE_RESOLUTION|>--- conflicted
+++ resolved
@@ -79,10 +79,7 @@
 			</label>
 		</div>
 		<?php
-<<<<<<< HEAD
-=======
 		//phpcs:enable WordPress.Security.EscapeOutput.OutputNotEscaped
->>>>>>> 4d06be83
 	}
 	$this->reset_attributes();
 
