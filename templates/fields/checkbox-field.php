<?php
/**
 * input[type="hidden"] template
 *
 * @var array $args
 * @var \Jet_Form_Builder\Blocks\Render\Base $this
 */
$required = $this->block_type->get_required_val();
$name     = $this->block_type->get_field_name( $args['name'] );
$default  = ! empty( $args['default'] ) ? $args['default'] : false;
$this->add_attribute( 'class', 'jet-form-builder__field checkboxes-field checkradio-field' );
$this->add_attribute( 'class', $args['class_name'] );
$this->add_attribute( 'required', $required );

if ( ! empty( $args['field_options'] ) ) {

	if ( 1 < count( $args['field_options'] ) ) {
		$name_suffix = '[]';
	} else {
		$name_suffix = '';
	}

	if ( 1 < count( $args['field_options'] ) && ! empty( $required ) ) {
		$this->add_attribute( 'class', 'checkboxes-group-required' );
	}

	echo '<div class="jet-form-builder__fields-group checkradio-wrap">';

	foreach ( $args['field_options'] as $value => $option ) {

		$checked = '';
		$calc    = '';

		if ( is_array( $option ) ) {
			$val   = isset( $option['value'] ) ? $option['value'] : $value;
			$label = isset( $option['label'] ) ? $option['label'] : $val;
		} else {
			$val   = $value;
			$label = $option;
		}

<<<<<<< HEAD
		if ( $default ) {
			if ( is_array( $default ) ) {
				$checked = in_array( $val, $default, true ) ? 'checked' : '';
			} else {
				$checked = checked( $default, $val, false );
			}
		}

		if ( is_array( $option ) && isset( $option['calculate'] ) && '' !== $option['calculate'] ) {
			$calc = ' data-calculate="' . $option['calculate'] . '"';
		}

		$custom_template = false;

		if ( ! empty( $args['custom_item_template'] ) ) {
			$custom_template = $this->get_custom_template( $val, $args );
		}

=======
>>>>>>> 99a95f7e
		?>
		<div class="jet-form-builder__field-wrap checkboxes-wrap checkradio-wrap">
			<label class="jet-form-builder__field-label for-checkbox">
				<input
						type="checkbox"
						name="<?php echo esc_attr( $name . $name_suffix ); ?>"
					<?php $this->render_attributes_string_save(); ?>
						value="<?php echo esc_attr( $val ); ?>"
						data-field-name="<?php echo esc_attr( $args['name'] ); ?>"
					<?php
					if ( $default ) {
						if ( is_array( $default ) ) {
							echo in_array( $val, $default, true ) ? 'checked' : '';
						} else {
							checked( $default, $val );
						}
					}
					if ( is_array( $option ) && isset( $option['calculate'] ) && '' !== $option['calculate'] ) {
						echo ' data-calculate="' . esc_attr( $option['calculate'] ) . '"';
					}
					?>
				>
				<span><?php echo wp_kses_post( $label ); ?></span>
			</label>
		</div>
		<?php
		//phpcs:enable WordPress.Security.EscapeOutput.OutputNotEscaped
	}
	$this->reset_attributes();

	echo '</div>';

}<|MERGE_RESOLUTION|>--- conflicted
+++ resolved
@@ -11,6 +11,7 @@
 $this->add_attribute( 'class', 'jet-form-builder__field checkboxes-field checkradio-field' );
 $this->add_attribute( 'class', $args['class_name'] );
 $this->add_attribute( 'required', $required );
+$custom_template = false;
 
 if ( ! empty( $args['field_options'] ) ) {
 
@@ -39,29 +40,18 @@
 			$label = $option;
 		}
 
-<<<<<<< HEAD
-		if ( $default ) {
-			if ( is_array( $default ) ) {
-				$checked = in_array( $val, $default, true ) ? 'checked' : '';
-			} else {
-				$checked = checked( $default, $val, false );
-			}
-		}
-
-		if ( is_array( $option ) && isset( $option['calculate'] ) && '' !== $option['calculate'] ) {
-			$calc = ' data-calculate="' . $option['calculate'] . '"';
-		}
-
-		$custom_template = false;
-
 		if ( ! empty( $args['custom_item_template'] ) ) {
 			$custom_template = $this->get_custom_template( $val, $args );
 		}
 
-=======
->>>>>>> 99a95f7e
+		//phpcs:disable WordPress.Security.EscapeOutput.OutputNotEscaped
 		?>
 		<div class="jet-form-builder__field-wrap checkboxes-wrap checkradio-wrap">
+			<?php
+				if ( $custom_template ) {
+					echo $custom_template;
+				}
+			?>
 			<label class="jet-form-builder__field-label for-checkbox">
 				<input
 						type="checkbox"
@@ -90,6 +80,10 @@
 	}
 	$this->reset_attributes();
 
+	if ( $custom_template ) {
+		wp_reset_postdata();
+	}
+
 	echo '</div>';
 
 }