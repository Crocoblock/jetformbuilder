<?php

namespace Jet_Form_Builder\Actions\Methods;

use Jet_Form_Builder\Actions\Methods\Exceptions\Modifier_Exclude_Property;
use Jet_Form_Builder\Actions\Types\Insert_Post;
use Jet_Form_Builder\Classes\Arrayable\Array_Tools;
use Jet_Form_Builder\Classes\Arrayable\Collection;
use Jet_Form_Builder\Classes\Repository\Repository_Pattern_Trait;
use Jet_Form_Builder\Classes\Tools;
use Jet_Form_Builder\Exceptions\Action_Exception;
use Jet_Form_Builder\Exceptions\Silence_Exception;
use Jet_Theme_Core\Template_Conditions\Page_404;

abstract class Abstract_Modifier {

	public    $source_arr = array();
	public    $fields_map = array();
	protected $request    = array();

	/** @var Object_Properties_Collection */
	public $properties;

	/** @var Collection */
	public $actions;

	/** @var Base_Modifier_Action */
	protected $action;

	abstract protected function get_actions(): Collection;

	abstract protected function get_properties(): Object_Properties_Collection;

	public function __construct() {
		$this->properties = $this->get_properties();
		// install actions
		$this->actions = $this->get_actions();
	}

	public function run() {
		foreach ( $this->request as $key => $value ) {
			$this->attach_item( $key, $value );
		}

		$this->attach_properties();
		$this->do_action();

		/** @var Base_Object_Property $property */
		foreach ( $this->properties as $property ) {
			$property->do_after( $this );
		}
	}

	protected function attach_item( $field_name, $value ) {
		$key = $this->get_field_key( $field_name );

		if ( ! $key ) {
			return;
		}

		/** @var Base_Object_Property $property */
		foreach ( $this->properties->get_by_id( $key ) as $property ) {
			$property->set_value( $key, $value, $this );
		}

		if ( $this->properties->has_by_id( $key ) ) {
			return;
		}

		/** @var Base_Object_Property $item */
		foreach ( $this->properties->get_dynamic() as $item ) {
			$item->set_value( $key, $value, $this );
		}
	}

	protected function attach_properties() {
		/** @var Base_Object_Property $property */
		foreach ( $this->properties as $property ) {
			try {
				$value = $property->get_value( $this );
			} catch ( Silence_Exception $exception ) {
				continue;
			}

			if ( ! is_array( $value ) || ! $property->is_merge_value() ) {
<<<<<<< HEAD
				$this->source_arr[ $property->get_id() ] = $value;
=======
				$this->source_arr[ $property->get_attach_id() ] = $value;
>>>>>>> 2a541fd5

				continue;
			}

			$this->source_arr = array_merge(
				$this->source_arr,
				$value
			);
		}
	}

	protected function do_action() {
		$this->action = $this->get_action();

		$this->action->set_modifier( $this );
		$this->action->do_action();
		$this->action->do_after();
	}

	protected function get_supported_action(): Base_Modifier_Action {
		/** @var Base_Modifier_Action $current */
		foreach ( Array_Tools::reverse( $this->actions ) as $current ) {
			if ( ! $current::is_supported( $this ) ) {
				continue;
			}

			return $current;
		}

		wp_die( 'Something went wrong' );
	}

	public function set( string $property, $value, $key = null ): Abstract_Modifier {
		/** @var Base_Object_Property $prop_item */
		$prop_item = $this->properties->get_by_id( $property )->current();
		$key       = $key ?? $prop_item->get_id();

		$prop_item->set_value( $key, $value, $this );

		return $this;
	}

	public function get( string $property ): Base_Object_Property {
		return $this->properties->get_by_id( $property )->current();
	}

	/**
	 * @param string $field_name
	 *
	 * @return string
	 */
	public function get_field_key( string $field_name ): string {
		return Tools::sanitize_text_field( $this->fields_map[ $field_name ] ?? '' );
	}

	public function get_value( string $field_name ) {
		return $this->request[ $field_name ] ?? false;
	}

	public function get_field_name_by_prop( string $search_prop ) {
		foreach ( $this->fields_map as $field_name => $prop ) {
			if ( $search_prop === $prop ) {
				return $field_name;
			}
		}

		return false;
	}

	/**
	 * [field_name] => [property]
	 *
	 * @param array $fields_map
	 *
	 * Pass TRUE, if your fields_map in such format:
	 * [property] => [field_name]
	 * @param false $revert
	 *
	 * @return $this
	 */
	public function set_fields_map( array $fields_map, bool $revert = false ): self {
		$fields_map = array_filter( $fields_map );

		if ( ! $revert ) {
			$this->fields_map = $fields_map;

			return $this;
		}

		$this->fields_map = array_combine(
			array_values( $fields_map ),
			array_keys( $fields_map )
		);

		return $this;
	}

	public function set_request( $request ): Abstract_Modifier {
		$this->request = array_merge( $this->request, $request );

		return $this;
	}

	/**
	 * Can be used after run action.
	 * Ex. in Base_Object_Property::do_after()
	 *
	 * @return Base_Modifier_Action
	 */
	public function get_action(): Base_Modifier_Action {
		if ( is_null( $this->action ) ) {
			$this->action = $this->get_supported_action();
		}

		return $this->action;
	}
}<|MERGE_RESOLUTION|>--- conflicted
+++ resolved
@@ -83,11 +83,7 @@
 			}
 
 			if ( ! is_array( $value ) || ! $property->is_merge_value() ) {
-<<<<<<< HEAD
-				$this->source_arr[ $property->get_id() ] = $value;
-=======
 				$this->source_arr[ $property->get_attach_id() ] = $value;
->>>>>>> 2a541fd5
 
 				continue;
 			}
