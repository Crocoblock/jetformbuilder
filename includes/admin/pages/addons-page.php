<?php
namespace Jet_Form_Builder\Admin\Pages;

use Jet_Form_Builder\Plugin;

class Addons_Page extends Base_Page {

	/**
	 * Page slug
	 */
	public function slug(): string {
		return 'jfb-addons';
	}

	/**
	 * Page title
	 */
	public function title(): string {
		return __( 'Addons', 'jet-form-builder' );
	}

	/**
	 * Return page config array
	 */
	public function page_config(): array {

<<<<<<< HEAD
		return array(
			'ajaxUrl'     => esc_url( admin_url( 'admin-ajax.php' ) ),
			'allAddons'   => Plugin::instance()->license_manager->get_plugin_data_list(),
			'licenseKey'  => Plugin::instance()->license_manager->get_license_key(),
			'licenseList' => Plugin::instance()->license_manager->get_license_data(),
			'themeInfo'   => Plugin::instance()->license_manager->get_theme_info(),
			'miscInfo'    => array(
				'mainSiteUrl'    => 'https://jetformbuilder.com/',
				'pricingPageUrl' => 'https://jetformbuilder.com/pricing/',
			),
		);
=======
		return apply_filters( 'jfb-addons-page/page-localize-data', [
			'ajaxUrl'        => esc_url( admin_url( 'admin-ajax.php' ) ),
			'allAddons'      => Plugin::instance()->addons_manager->get_plugin_data_list(),
			'licenseMode'    => false,
			'licenseKey'     => '',
			'licenseList'    => [],
			'themeInfo'      => Plugin::instance()->addons_manager->get_theme_info(),
			'miscInfo'       => [
				'mainSiteUrl'    => 'https://jetformbuilder.com/',
				'pricingPageUrl' => 'https://jetformbuilder.com/pricing/'
			]
		] );
>>>>>>> 7e5c950e
	}
}<|MERGE_RESOLUTION|>--- conflicted
+++ resolved
@@ -24,19 +24,6 @@
 	 */
 	public function page_config(): array {
 
-<<<<<<< HEAD
-		return array(
-			'ajaxUrl'     => esc_url( admin_url( 'admin-ajax.php' ) ),
-			'allAddons'   => Plugin::instance()->license_manager->get_plugin_data_list(),
-			'licenseKey'  => Plugin::instance()->license_manager->get_license_key(),
-			'licenseList' => Plugin::instance()->license_manager->get_license_data(),
-			'themeInfo'   => Plugin::instance()->license_manager->get_theme_info(),
-			'miscInfo'    => array(
-				'mainSiteUrl'    => 'https://jetformbuilder.com/',
-				'pricingPageUrl' => 'https://jetformbuilder.com/pricing/',
-			),
-		);
-=======
 		return apply_filters( 'jfb-addons-page/page-localize-data', [
 			'ajaxUrl'        => esc_url( admin_url( 'admin-ajax.php' ) ),
 			'allAddons'      => Plugin::instance()->addons_manager->get_plugin_data_list(),
@@ -49,6 +36,5 @@
 				'pricingPageUrl' => 'https://jetformbuilder.com/pricing/'
 			]
 		] );
->>>>>>> 7e5c950e
 	}
 }