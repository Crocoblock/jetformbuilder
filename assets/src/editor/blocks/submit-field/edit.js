import preview from './preview';

const {
	      GeneralFields,
	      AdvancedFields,
<<<<<<< HEAD
	      ActionButtonBlockEditSlotFills,
	      ActionButtonPlaceholder,
      } = JetFBComponents;


const {
	      __,
      } = wp.i18n;

const {
	      InspectorControls,
	      useBlockProps,
      } = wp.blockEditor;
=======
	      ActionButtonPlaceholder,
      } = JetFBComponents;

const {
	      __,
      } = wp.i18n;

const {
	      InspectorControls,
      } = wp.blockEditor;

const {
	      useState,
	      useEffect,
      } = wp.element;
>>>>>>> 64a41b5c

const {
	      withFilters,
      } = wp.components;

const defaultClasses        = [ 'jet-form-builder__action-button' ];
const defaultWrapperClasses = [
	'jet-form-builder__action-button-wrapper',
];

<<<<<<< HEAD
=======
const ActionButtonPlaceholderFiltered = withFilters(
	'jet.fb.block.action-button.edit',
)(
	ActionButtonPlaceholder,
);

>>>>>>> 64a41b5c
const ButtonEdit = ( props ) => {

	const {
		      attributes,
		      setAttributes,
	      } = props;

	const classesButton = () => {
		if ( !attributes.action_type ) {
			return defaultClasses;
		}
		const action = JetFormActionButton.actions.find(
			elem => attributes.action_type === elem.value );

		if ( !action ) {
			return defaultClasses;
		}
		if ( !attributes.label ) {
			setAttributes( { label: action.preset_label } );
		}

		return [ ...defaultClasses, action.button_class ];
	};

	const classesWrapper = () => {
		if ( !attributes.action_type ) {
			return [ ...defaultWrapperClasses ];
		}
		const action = JetFormActionButton.actions.find(
			elem => attributes.action_type === elem.value );

		if ( !action ) {
			return [ ...defaultWrapperClasses ];
		}

		return [ ...defaultWrapperClasses, action.wrapper_class ];
	};

	const [ buttonClasses, setButtonClasses ]   = useState( classesButton );
	const [ wrapperClasses, setWrapperClasses ] = useState( classesWrapper );

	useEffect( () => {
		setButtonClasses( classesButton() );
		setWrapperClasses( classesWrapper() );
	}, [ attributes.action_type ] );

	const setActionAttributes = attrs => {
		const buttons = JSON.parse( JSON.stringify( attributes.buttons ) );
		const current = buttons[ attributes.action_type ] ?? {};

		buttons[ attributes.action_type ] = {
			...current,
			...attrs,
		};

		setAttributes( { buttons } );
	};

<<<<<<< HEAD
	const fillProps = {
		attributes,
		setAttributes,
		setActionAttributes,
		actionAttributes: attributes.buttons[ attributes.action_type ] ?? {},
		buttonClasses,
		wrapperClasses,
	};

	return <ActionButtonBlockEditSlotFills.Slot fillProps={ fillProps }>
		{ ( fills ) => {
			return (
				Boolean( fills?.length ) ? fills : <ActionButtonPlaceholder
					{ ...fillProps }
				/>
			);
		} }
	</ActionButtonBlockEditSlotFills.Slot>;
=======
	return <ActionButtonPlaceholderFiltered
		attributes={ attributes }
		setAttributes={ setAttributes }
		setActionAttributes={ setActionAttributes }
		actionAttributes={ attributes.buttons[ attributes.action_type ] ?? {} }
		buttonClasses={ buttonClasses }
		wrapperClasses={ wrapperClasses }
	/>;
>>>>>>> 64a41b5c
};

export default function ActionButtonEdit( props ) {

	const {
		      attributes,
		      setAttributes,
	      } = props;

	if ( attributes.isPreview ) {
		return <div style={ {
			width: '100%',
			display: 'flex',
			justifyContent: 'center',
		} }>
			{ preview }
		</div>;
	}

	return <>
		<InspectorControls>
			<GeneralFields { ...props } />
			<AdvancedFields { ...props } />
		</InspectorControls>
		<ButtonEdit
			attributes={ attributes }
			setAttributes={ setAttributes }
		/>
	</>;
}<|MERGE_RESOLUTION|>--- conflicted
+++ resolved
@@ -3,21 +3,6 @@
 const {
 	      GeneralFields,
 	      AdvancedFields,
-<<<<<<< HEAD
-	      ActionButtonBlockEditSlotFills,
-	      ActionButtonPlaceholder,
-      } = JetFBComponents;
-
-
-const {
-	      __,
-      } = wp.i18n;
-
-const {
-	      InspectorControls,
-	      useBlockProps,
-      } = wp.blockEditor;
-=======
 	      ActionButtonPlaceholder,
       } = JetFBComponents;
 
@@ -33,7 +18,6 @@
 	      useState,
 	      useEffect,
       } = wp.element;
->>>>>>> 64a41b5c
 
 const {
 	      withFilters,
@@ -44,15 +28,12 @@
 	'jet-form-builder__action-button-wrapper',
 ];
 
-<<<<<<< HEAD
-=======
 const ActionButtonPlaceholderFiltered = withFilters(
 	'jet.fb.block.action-button.edit',
 )(
 	ActionButtonPlaceholder,
 );
 
->>>>>>> 64a41b5c
 const ButtonEdit = ( props ) => {
 
 	const {
@@ -111,26 +92,6 @@
 		setAttributes( { buttons } );
 	};
 
-<<<<<<< HEAD
-	const fillProps = {
-		attributes,
-		setAttributes,
-		setActionAttributes,
-		actionAttributes: attributes.buttons[ attributes.action_type ] ?? {},
-		buttonClasses,
-		wrapperClasses,
-	};
-
-	return <ActionButtonBlockEditSlotFills.Slot fillProps={ fillProps }>
-		{ ( fills ) => {
-			return (
-				Boolean( fills?.length ) ? fills : <ActionButtonPlaceholder
-					{ ...fillProps }
-				/>
-			);
-		} }
-	</ActionButtonBlockEditSlotFills.Slot>;
-=======
 	return <ActionButtonPlaceholderFiltered
 		attributes={ attributes }
 		setAttributes={ setAttributes }
@@ -139,7 +100,6 @@
 		buttonClasses={ buttonClasses }
 		wrapperClasses={ wrapperClasses }
 	/>;
->>>>>>> 64a41b5c
 };
 
 export default function ActionButtonEdit( props ) {
