<?php


namespace Jet_Form_Builder\Presets;

use Jet_Form_Builder\Classes\Instance_Trait;
use Jet_Form_Builder\Classes\Tools;
use Jet_Form_Builder\Exceptions\Plain_Default_Exception;
use Jet_Form_Builder\Exceptions\Preset_Exception;
use Jet_Form_Builder\Plugin;
use Jet_Form_Builder\Presets\Sources\Base_Source;
use Jet_Form_Builder\Presets\Sources\Preset_Source_Options_Page;
use Jet_Form_Builder\Presets\Sources\Preset_Source_Post;
use Jet_Form_Builder\Presets\Sources\Preset_Source_Query_Var;
use Jet_Form_Builder\Presets\Sources\Preset_Source_User;
use Jet_Form_Builder\Presets\Types\Base_Preset;
use Jet_Form_Builder\Presets\Types\Dynamic_Preset;
use Jet_Form_Builder\Presets\Types\General_Preset;

if ( ! defined( 'WPINC' ) ) {
	die;
}

/**
 * @method static Preset_Manager instance()
 *
 * Class Preset_Manager
 * @package Jet_Form_Builder\Presets
 */
class Preset_Manager {

	use Instance_Trait;

	private $form_id;
	protected $data     = null;
	protected $source   = null;
	protected $defaults = array(
		'enabled'    => false,
		'from'       => 'post',
		'post_from'  => 'current_post',
		'user_from'  => 'current_user',
		'query_var'  => '_post_id',
		'fields_map' => array(),
	);

	public $_preset_types;

	/**
	 * @var Base_Preset
	 */
	public $manager_preset;
	private $general;
	private $_source_types;


	private $plain_default = false;


	protected function __construct() {
		$this->general = new General_Preset();
		$this->register_source_types();
	}

	protected function set_data() {
		$this->general->set_init_data( $this->general->preset_source( $this->form_id ) );
	}

	protected function preset_types() {
		return array(
			new Dynamic_Preset(),
			$this->general,
		);
	}

	public function register_source_types() {
		/** @var Base_Source[] $types */
<<<<<<< HEAD
		
=======

>>>>>>> 0aff4ac8
		$types = apply_filters(
			'jet-form-builder/preset/source-types',
			array(
				new Preset_Source_Post(),
				new Preset_Source_User(),
				new Preset_Source_Query_Var(),
				new Preset_Source_Options_Page(),
			)
		);

		foreach ( $types as $type ) {
			$this->register_source_type( $type );
		}
	}
<<<<<<< HEAD

	public function register_source_type( Base_Source $source ) {
		if ( ! $source->condition() ) {
			return;
		}
		$this->_source_types[ $source->get_id() ] = $source;

=======

	public function register_source_type( Base_Source $source ) {
		if ( ! $source->condition() ) {
			return;
		}
		$this->_source_types[ $source->get_id() ] = $source;

>>>>>>> 0aff4ac8
		$source->after_register();
	}

	protected function set_preset_type_manager( $args ) {
		foreach ( $this->preset_types() as $type ) {
			try {
				if ( $type instanceof Base_Preset && $type->is_active_preset( $args ) ) {
					$this->manager_preset = $type;
					break;
				}
			} catch ( Plain_Default_Exception $exception ) {
				$this->plain_default = $exception->getMessage();
				break;
			}
		}
	}

	/**
	 * @return Base_Preset
	 * @throws Preset_Exception
	 */
	public function get_preset_manager(): Base_Preset {
		if ( ! is_a( $this->manager_preset, Base_Preset::class ) ) {
			throw new Preset_Exception( 'Preset manager is not installed.' );
		}

		return $this->manager_preset;
	}

	protected function register_preset_type( Base_Preset $type ) {
		$this->_preset_types[] = $type;
	}

	public function set_form_id( $form_id ) {
		$this->form_id = $form_id;
		$this->set_data();
	}


	/**
	 * Sanitize preset source
	 *
	 * @return [type] [description]
	 */
	public function sanitize_source() {
		if ( empty( $this->general->data['enabled'] ) ) {
			return true;
		}

		if ( ! $this->general->source instanceof Base_Source || ! $this->general->source->src() ) {
			return true;
		}

		return $this->general->source->on_sanitize();
	}

	/**
	 * Returns field value
	 *
	 * @param array $args
	 *
	 * @return [type] [description]
	 */
	public function get_field_value( $args = array() ) {
		$this->manager_preset = null;

		if ( empty( $args['name'] ) ) {
			return '';
		}

		$this->set_preset_type_manager( $args );
		$plain = $this->get_plain_default();

		if ( false !== $plain ) {
			return $plain;
		}

		try {
			return $this->get_preset_manager()->set_additional_data( $args )->source->result();
		} catch ( Preset_Exception $exception ) {
			return '';
		}
	}

	public function get_plain_default() {
		$value               = $this->plain_default;
		$this->plain_default = false;

		return $value;
	}

	/**
	 * @param $type
	 *
	 * @return Base_Source
	 * @throws Preset_Exception
	 */
	public function get_source_by_type( $type ): Base_Source {
		if ( ! isset( $this->_source_types[ $type ] ) ) {
			throw new Preset_Exception( "Undefined source type: {$type}" );
		}

		return clone $this->_source_types[ $type ];
	}

	public function prepare_result( $field_type, $value ) {
		// Prepare value for date field
		switch ( $field_type ) {
			case 'date-field':
				if ( ! Tools::is_valid_timestamp( $value ) ) {
					return $value;
				}

				return date_i18n( 'Y-m-d', $value );
			case 'datetime-field':
				if ( ! Tools::is_valid_timestamp( $value ) ) {
					return $value;
				}

				return date_i18n( 'Y-m-d\TH:i', $value );
			default:
				return apply_filters( 'jet-form-builder/preset/parse-value', $value, $this );
		}
	}

}<|MERGE_RESOLUTION|>--- conflicted
+++ resolved
@@ -74,11 +74,6 @@
 
 	public function register_source_types() {
 		/** @var Base_Source[] $types */
-<<<<<<< HEAD
-		
-=======
-
->>>>>>> 0aff4ac8
 		$types = apply_filters(
 			'jet-form-builder/preset/source-types',
 			array(
@@ -93,7 +88,6 @@
 			$this->register_source_type( $type );
 		}
 	}
-<<<<<<< HEAD
 
 	public function register_source_type( Base_Source $source ) {
 		if ( ! $source->condition() ) {
@@ -101,15 +95,6 @@
 		}
 		$this->_source_types[ $source->get_id() ] = $source;
 
-=======
-
-	public function register_source_type( Base_Source $source ) {
-		if ( ! $source->condition() ) {
-			return;
-		}
-		$this->_source_types[ $source->get_id() ] = $source;
-
->>>>>>> 0aff4ac8
 		$source->after_register();
 	}
 
