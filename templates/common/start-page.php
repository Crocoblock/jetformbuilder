<?php
/**
 * Start from page template
 * @var Form_Break $this
 */

use Jet_Form_Builder\Form_Break;
?>
<<<<<<< HEAD
<div class="jet-form-builder-page <?php echo $hidden_class; ?>" data-page="<?php echo $this->get_current(); ?>">
=======
<div class="jet-form-builder-page <?php echo esc_attr( $hidden_class ); ?>" data-page="<?php echo esc_attr( $this->page ); ?>">
>>>>>>> 71afd66d
<|MERGE_RESOLUTION|>--- conflicted
+++ resolved
@@ -6,8 +6,4 @@
 
 use Jet_Form_Builder\Form_Break;
 ?>
-<<<<<<< HEAD
-<div class="jet-form-builder-page <?php echo $hidden_class; ?>" data-page="<?php echo $this->get_current(); ?>">
-=======
-<div class="jet-form-builder-page <?php echo esc_attr( $hidden_class ); ?>" data-page="<?php echo esc_attr( $this->page ); ?>">
->>>>>>> 71afd66d
+<div class="jet-form-builder-page <?php echo esc_attr( $hidden_class ); ?>" data-page="<?php echo esc_attr( $this->get_current() ); ?>">