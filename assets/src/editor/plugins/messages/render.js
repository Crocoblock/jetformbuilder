--- conflicted
+++ resolved
@@ -1,16 +1,6 @@
-<<<<<<< HEAD
-
-=======
->>>>>>> f3f76c44
 const {
 	      Children,
 	      cloneElement,
-      } = wp.element;
-
-const {
-<<<<<<< HEAD
-	      useState,
-	      useEffect,
       } = wp.element;
 
 const {
@@ -19,13 +9,6 @@
 
 const { useMetaState } = JetFBHooks;
 
-=======
-	      TextControl,
-      } = wp.components;
-
-const { useMetaState } = JetFBHooks;
-
->>>>>>> f3f76c44
 function PluginMessages() {
 
 	const [ messages, setMessages ] = useMetaState( '_jf_messages' );
