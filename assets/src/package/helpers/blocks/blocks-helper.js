--- conflicted
+++ resolved
@@ -27,11 +27,7 @@
 	exclude = [],
 	placeholder = false,
 	suppressFilter = false,
-<<<<<<< HEAD
-	context = 'default'
-=======
 	context = 'default',
->>>>>>> 0d686234
 ) => {
 	let formFields = [];
 	let skipFields = [ 'submit', 'form-break', 'heading', 'group-break', 'conditional', ...exclude ];
@@ -59,20 +55,12 @@
 		: formFields;
 
 	return suppressFilter ? formFields : applyFilters( 'jet.fb.getFormFieldsBlocks', formFields, context );
-<<<<<<< HEAD
-}
-=======
 };
->>>>>>> 0d686234
 
 const getFieldsWithoutCurrent = (
 	placeholder = false,
 	suppressFilter = false,
-<<<<<<< HEAD
-	context = 'default'
-=======
 	context = 'default',
->>>>>>> 0d686234
 ) => {
 
 	const skipFields = [ 'submit', 'form-break', 'heading', 'group-break', 'conditional' ];
@@ -102,11 +90,7 @@
 		: formFields;
 
 	return suppressFilter ? formFields : applyFilters( 'jet.fb.getFormFieldsBlocks', formFields, context );
-<<<<<<< HEAD
-}
-=======
 };
->>>>>>> 0d686234
 
 const getAvailableFields = ( exclude = [], context = 'default' ) => {
 	let fields = [];
