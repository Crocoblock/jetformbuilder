<?php

namespace Jet_Form_Builder\Actions;

// If this file is called directly, abort.

use Jet_Form_Builder\Actions\Types;
use Jet_Form_Builder\Classes\Condition_Helper;
<<<<<<< HEAD
use Jet_Form_Builder\Classes\Repository_Pattern_Trait;
use Jet_Form_Builder\Exceptions\Repository_Exception;
=======
>>>>>>> 13743577

if ( ! defined( 'WPINC' ) ) {
	die;
}

/**
 * Define Manager class
 */
class Manager {

	use Repository_Pattern_Trait;

	private $localized_actions = array();

	const ENGINE_HANDLE = 'jet-fb-action-localize-helper';

	public function __construct() {
		add_action( 'init', array( $this, 'register_action_types' ), 99 );
		add_action( 'jet-form-builder/editor-package/before', array( $this, 'register_assets' ), 10, 2 );
	}

	public function rep_instances(): array {
		return array(
			new Types\Send_Email(),
			new Types\Insert_Post(),
			new Types\Register_User(),
			new Types\Update_User(),
			new Types\Update_Options(),
			new Types\Call_Hook(),
			new Types\Call_Webhook(),
			new Types\Redirect_To_Page(),
			new Types\Mailchimp(),
			new Types\Getresponse(),
			new Types\Active_Campaign(),
		);
	}

	/**
	 * Register allowed action types
	 *
	 * @return void
	 */
	public function register_action_types() {
		$this->rep_install();

		do_action( 'jet-form-builder/actions/register', $this );
	}

	/**
	 * @param $type
	 *
	 * @return $this
	 */
	public function register_action_type( $type ) {
		$this->rep_install_item_soft( $type );

		return $this;
	}

	/**
	 * @param $type
	 *
	 * @throws Repository_Exception
	 */
	public function rep_before_install_item( $type ) {
		if ( ! $type->dependence() ) {
			$this->_rep_abort_this();
		}

		$type->install_condition_obj( new Condition_Helper() );
	}


	/**
	 * @param string $type
	 *
	 * @return array
	 */
	public function get_actions( $type = '' ) {
		if ( ! $type ) {
			return $this->rep_get_items();
		}

		try {
			return $this->get_action( $type );

		} catch ( Repository_Exception $exception ) {
			return array();
		}
	}

	/**
	 * @param $type
	 *
	 * @return mixed
	 * @throws Repository_Exception
	 */
	public function get_action( $type ) {
		return $this->rep_get_item( $type );
	}

	/**
	 * @param $type
	 *
	 * @return mixed
	 * @throws Repository_Exception
	 */
	public function get_action_clone( $type ) {
		return $this->rep_clone_item( $type );
	}

	public function has_action_type( $type ) {
		return $this->rep_isset_item( $type );
	}

	public function prepare_actions_data( $source ) {
		$prepared_types = array();

		foreach ( $source as $type ) {

			$type_script_name = $type->self_script_name();

			$prepared_types[] = array(
				'id'       => $type->get_id(),
				'name'     => $type->get_name(),
				'self'     => $type_script_name,
				'callback' => false, // should be rewritten from JS
			);
			$action_localize  = $type->action_data();

			$action_localize['__messages']      = $type->get_messages_default();
			$action_localize['__labels']        = $type->editor_labels();
			$action_localize['__help_messages'] = $type->editor_labels_help();
			$action_localize['__gateway_attrs'] = $type->visible_attributes_for_gateway_editor();

			if ( ! empty( $action_localize ) && $type_script_name ) {
				$this->localized_actions[ $type->self_script_name() ] = $action_localize;
			}
		}

		return $prepared_types;
	}

	public function register_action_types_assets( $handle ) {
		foreach ( $this->localized_actions as $name => $localized_action ) {
			wp_localize_script(
				$handle,
				$name,
				$localized_action
			);
		}
	}

	public function register_assets( $editor, $handle ) {
		wp_enqueue_script(
			self::ENGINE_HANDLE,
			JET_FORM_BUILDER_URL . 'assets/js/action-localize-helper.js',
			array(),
			JET_FORM_BUILDER_VERSION
		);
		$data = self::prepare_actions_data( $this->rep_get_items() );

		wp_localize_script(
			self::ENGINE_HANDLE,
			'jetFormActionTypes',
			$data
		);

		$this->register_action_types_assets( self::ENGINE_HANDLE );
	}


}<|MERGE_RESOLUTION|>--- conflicted
+++ resolved
@@ -6,11 +6,8 @@
 
 use Jet_Form_Builder\Actions\Types;
 use Jet_Form_Builder\Classes\Condition_Helper;
-<<<<<<< HEAD
 use Jet_Form_Builder\Classes\Repository_Pattern_Trait;
 use Jet_Form_Builder\Exceptions\Repository_Exception;
-=======
->>>>>>> 13743577
 
 if ( ! defined( 'WPINC' ) ) {
 	die;
@@ -79,8 +76,6 @@
 		if ( ! $type->dependence() ) {
 			$this->_rep_abort_this();
 		}
-
-		$type->install_condition_obj( new Condition_Helper() );
 	}
 
 
