<?php
/**
 * input[type="hidden"] template
 *
 * @var Select_Field_Render $this
 * @var array $args
 */

use Jet_Form_Builder\Blocks\Render\Base;
use Jet_Form_Builder\Blocks\Render\Select_Field_Render;
use Jet_Form_Builder\Classes\Tools;

$this->add_attribute( 'class', 'jet-form-builder__field select-field' );
$this->add_attribute( 'class', $args['class_name'] );
$this->add_attribute( 'required', $this->block_type->get_required_val() );
$this->add_attribute( 'name', $this->block_type->get_field_name() );
$this->add_attribute( 'data-field-name', $args['name'] );
$this->add_attribute( 'id', $this->block_type->get_field_id( $args ) );
$this->add_attribute( 'multiple', $this->block_type->is_multiple() ? 1 : '' );
<<<<<<< HEAD
$this->add_attribute( 'size', $this->block_type->get_multiple_size() ?: '' );
$this->add_attribute( 'data-jfb-sync' );
=======
$this->add_attribute(
	'size',
	$this->block_type->is_multiple()
		? $this->block_type->get_multiple_size()
		: ''
);
>>>>>>> 5d1c8285

if ( ! empty( $args['switch_on_change'] ) ) {
	$this->add_attribute( 'data-switch', 1 );
}

$placeholder = $args['placeholder'] ?? false;
$default     = $args['default'] ?? false;

$this->add_attribute( 'data-default-val', $default );
?>
<div class="jet-form-builder__field-wrap">
    <select <?php $this->render_attributes_string(); ?>>
		<?php

		if ( $placeholder ) {
			$additional_attrs = ( $args['is_disabled_placeholder'] ?? false ) ? 'disabled' : '';

			if ( ! $default ) {
				$additional_attrs .= ' selected';
			}
			// phpcs:disable WordPress.Security.EscapeOutput.OutputNotEscaped
			printf( '<option value="" %1$s>%2$s</option>', $additional_attrs, $placeholder );
		}

		if ( ! empty( $args['field_options'] ) ) {

			foreach ( $args['field_options'] as $value => $option ) {

				$selected = '';
				$calc     = '';

				if ( is_array( $option ) ) {
					$val   = $option['value'] ?? $value;
					$label = $option['label'] ?? $val;
				} else {
					$val   = $value;
					$label = $option;
				}

				if ( ! empty( $option['selected'] ) ) {
					$selected = 'selected="selected"';
				}

				if ( is_array( $option ) && isset( $option['calculate'] ) ) {
					$calc = ' data-calculate="' . esc_attr( $option['calculate'] ) . '"';
				}

				printf( '<option value="%1$s" %3$s%4$s>%2$s</option>', $val, $label, $selected, $calc );

			}
		}

		?>
    </select>
	<?php echo Tools::esc_template_string( $this->maybe_render_error( $args ) ); ?>
</div>
<?php // phpcs:enable WordPress.Security.EscapeOutput.OutputNotEscaped ?><|MERGE_RESOLUTION|>--- conflicted
+++ resolved
@@ -17,17 +17,13 @@
 $this->add_attribute( 'data-field-name', $args['name'] );
 $this->add_attribute( 'id', $this->block_type->get_field_id( $args ) );
 $this->add_attribute( 'multiple', $this->block_type->is_multiple() ? 1 : '' );
-<<<<<<< HEAD
-$this->add_attribute( 'size', $this->block_type->get_multiple_size() ?: '' );
-$this->add_attribute( 'data-jfb-sync' );
-=======
 $this->add_attribute(
 	'size',
 	$this->block_type->is_multiple()
 		? $this->block_type->get_multiple_size()
 		: ''
 );
->>>>>>> 5d1c8285
+$this->add_attribute( 'data-jfb-sync' );
 
 if ( ! empty( $args['switch_on_change'] ) ) {
 	$this->add_attribute( 'data-switch', 1 );
