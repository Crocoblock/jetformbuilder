--- conflicted
+++ resolved
@@ -7,14 +7,11 @@
 
 use Jet_Form_Builder\Form_Break;
 
-<<<<<<< HEAD
 // If this file is called directly, abort.
 if ( ! defined( 'WPINC' ) ) {
 	die;
 }
 
-=======
->>>>>>> 2b41c254
 ?>
 <div
         class="jet-form-builder-page <?php echo esc_attr( $hidden_class ); ?>"
