<<<<<<< HEAD
import ActionMessages from "../components/actions/action-messages";

=======
>>>>>>> c4038600
const {
		  addAction,
		  getFormFieldsBlocks,
		  convertListToFieldsMap,
		  Tools: { withPlaceholder },
	  } = JetFBActions;

const {
		  ActionFieldsMap,
		  WrapperRequiredControl,
<<<<<<< HEAD
=======
		  ActionMessages,
>>>>>>> c4038600
	  } = JetFBComponents;

/**
 * Internal dependencies
 */
const {
		  SelectControl,
		  BaseControl,
		  TextControl,
	  } = wp.components;

const { __ } = wp.i18n;

const {
		  useState,
		  useEffect,
	  } = wp.element;

addAction( 'update_user', function UpdateUserAction( props ) {

	const fields = convertListToFieldsMap( getFormFieldsBlocks() );
	const {
			  settings,
			  onChangeSetting,
			  source,
			  label,
			  getMapField,
			  setMapField,
		  } = props;

	const [ fieldType, setTypeField ] = useState( {} );

	useEffect( () => {
		setTypeField( () => {
			const result = {};

			for ( const fieldsMapKey in settings.fields_map ) {
				result[ fieldsMapKey ] = getTypeFieldValue( settings.fields_map[ fieldsMapKey ] );
			}

			return result;
		} );
	}, [] );

	function getTypeFieldValue( value ) {
		let resultValue = 'user_meta';

		for ( const userField of source.userFields ) {
			if ( value === userField.value ) {
				resultValue = value;
				break;
			}
		}

		return resultValue;
	}

	function setTypeFieldValue( prev, fieldID, value ) {
		const resultValue = getTypeFieldValue( value );

		if ( 'user_meta' === resultValue ) {
			setMapField( { nameField: fieldID, value: '' } )
		} else {
			setMapField( { nameField: fieldID, value: resultValue } )
		}

		return {
			...prev,
			[ fieldID ]: resultValue,
		};
	}

	const getFieldSelect = ( fieldId, index ) => ( <SelectControl
		key={ fieldId + index }
		value={ fieldType[ fieldId ] }
		onChange={ value => {
			setTypeField( prev => setTypeFieldValue( prev, fieldId, value ) );
		} }
		options={ source.userFields }
	/> );

	/* eslint-disable jsx-a11y/no-onchange */
	return ( <div key="update_user">
		<ActionFieldsMap
			label={ label( 'fields_map' ) }
			key='user_fields_map'
			fields={ fields }
		>
			{ ( { fieldId, fieldData, index } ) => <WrapperRequiredControl
				field={ [ fieldId, fieldData ] }
			>
<<<<<<< HEAD
				{ 'user_meta' === fieldType[ fieldId ] && <div className='components-base-control jet-margin-bottom-wrapper'>
=======
				{ 'user_meta' === fieldType[ fieldId ] &&
				<div className='components-base-control jet-margin-bottom-wrapper'>
>>>>>>> c4038600
					{ getFieldSelect( fieldId, index ) }
					<TextControl
						key={ fieldId + index + '_text' }
						value={ getMapField( { name: fieldId } ) }
						onChange={ value => setMapField( { nameField: fieldId, value } ) }
					/>
				</div> }
				{ 'user_meta' !== fieldType[ fieldId ] && getFieldSelect( fieldId, index ) }
			</WrapperRequiredControl> }
		</ActionFieldsMap>
		<SelectControl
			label={ label( 'user_role' ) }
			labelPosition="side"
			key="user_role_list"
			className="full-width"
			value={ settings.user_role }
			options={ source.userRoles }
			onChange={ newValue => onChangeSetting( newValue, 'user_role' ) }
		/>
		<ActionMessages { ...props } />
	</div> );
	/* eslint-enable jsx-a11y/no-onchange */
} );<|MERGE_RESOLUTION|>--- conflicted
+++ resolved
@@ -1,8 +1,3 @@
-<<<<<<< HEAD
-import ActionMessages from "../components/actions/action-messages";
-
-=======
->>>>>>> c4038600
 const {
 		  addAction,
 		  getFormFieldsBlocks,
@@ -13,10 +8,7 @@
 const {
 		  ActionFieldsMap,
 		  WrapperRequiredControl,
-<<<<<<< HEAD
-=======
 		  ActionMessages,
->>>>>>> c4038600
 	  } = JetFBComponents;
 
 /**
@@ -108,12 +100,8 @@
 			{ ( { fieldId, fieldData, index } ) => <WrapperRequiredControl
 				field={ [ fieldId, fieldData ] }
 			>
-<<<<<<< HEAD
-				{ 'user_meta' === fieldType[ fieldId ] && <div className='components-base-control jet-margin-bottom-wrapper'>
-=======
 				{ 'user_meta' === fieldType[ fieldId ] &&
 				<div className='components-base-control jet-margin-bottom-wrapper'>
->>>>>>> c4038600
 					{ getFieldSelect( fieldId, index ) }
 					<TextControl
 						key={ fieldId + index + '_text' }
