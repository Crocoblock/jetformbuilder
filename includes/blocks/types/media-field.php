--- conflicted
+++ resolved
@@ -18,18 +18,12 @@
  */
 class Media_Field extends Base {
 
-<<<<<<< HEAD
 	const HANDLE = 'jet-fb-media-field';
 
 	protected $value_format = 'url';
 	protected $max_files    = 1;
 	protected $max_size     = 1;
-=======
-	protected $value_format    = 'url';
-	protected $max_files       = 1;
-	protected $max_size        = 1;
 	protected $max_size_format = '';
->>>>>>> 324873bf
 
 	/**
 	 * Returns block name
@@ -140,13 +134,7 @@
 	 * @return string
 	 */
 	public function get_block_renderer( $wp_block = null ) {
-<<<<<<< HEAD
 		wp_enqueue_script( self::HANDLE );
-
-		return ( new Media_Field_Render( $this ) )->render();
-=======
-		jet_form_builder()->blocks->register_form_scripts();
-		File_Upload::instance()->enqueue_scripts();
 
 		return ( new Media_Field_Render( $this ) )->render();
 	}
@@ -159,7 +147,6 @@
 		}
 
 		return str_replace( '%max_size%', size_format( $this->get_max_size() ), $message );
->>>>>>> 324873bf
 	}
 
 	public function block_data( $editor, $handle ) {
