--- conflicted
+++ resolved
@@ -7,9 +7,7 @@
 import RedirectCustomUrl from './RedirectCustomUrl';
 import RedirectArgsRow from './RedirectArgsRow';
 import RedirectHashRow from './RedirectHashRow';
-<<<<<<< HEAD
 import RedirectNewTabRow from './RedirectNewTabRow';
-=======
 import { styled } from '@linaria/react';
 
 const StyledFlex = styled(Flex)`
@@ -17,7 +15,6 @@
 		width: 100%;
 	}
 `;
->>>>>>> 81c568b1
 
 function RedirectToPageRender( props ) {
 
@@ -58,16 +55,12 @@
 			settings={ settings }
 			onChangeSettingObj={ onChangeSettingObj }
 		/>
-<<<<<<< HEAD
 		<WideLine/>
 		<RedirectNewTabRow
 			settings={ settings }
 			onChangeSettingObj={ onChangeSettingObj }
 		/>
-	</Flex>;
-=======
 	</StyledFlex>;
->>>>>>> 81c568b1
 	/* eslint-enable jsx-a11y/no-onchange */
 }
 
