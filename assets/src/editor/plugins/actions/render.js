import EditSettingsModal from './edit.settings.modal';
import EditConditionsModal from './edit.conditions.modal';

const {
<<<<<<< HEAD
	      useEffect,
=======
>>>>>>> 6aad279d
	      Children,
	      cloneElement,
      } = wp.element;

const {
	      Flex,
	      withFilters,
      } = wp.components;

const { __ } = wp.i18n;

const {
	      ActionsAfterNewButtonSlotFill,
	      ActionListItemContext,
	      ListActionItem,
	      AllProActionsLink,
	      AddActionButton,
      } = JetFBComponents;
const {
	      useActionsEdit,
      } = JetFBHooks;

const {
	      PluginDocumentSettingPanel,
      } = wp.editPost;

<<<<<<< HEAD
const {
	      PluginDocumentSettingPanel,
      } = wp.editPost;

let isSetDefault = false;
=======
const ListActionItemFiltered = withFilters( 'jet.fb.action.item' )(
	ListActionItem,
);
>>>>>>> 6aad279d

const ListActionItemFiltered = withFilters( 'jet.fb.action.item' )(
	ListActionItem,
);

function PluginActions() {
	const { actions } = useActionsEdit();

	const elements = actions.map(
		( action, index ) => <ActionListItemContext.Provider
			value={ { index, action } }
		>
			<ListActionItemFiltered/>
		</ActionListItemContext.Provider>,
	);

	return <PluginDocumentSettingPanel
		title={ __( 'Post Submit Actions', 'jet-form-builder' ) }
		className="jfb-actions-panel"
	>
		{ Children.map(
			elements,
			cloneElement,
		) }
		<ActionsAfterNewButtonSlotFill.Slot>
			{ fills => <Flex wrap className="jfb-actions-panel--buttons">
				<AddActionButton/>
				{ fills }
			</Flex> }
		</ActionsAfterNewButtonSlotFill.Slot>
		<AllProActionsLink/>
		<EditSettingsModal/>
		<EditConditionsModal/>
	</PluginDocumentSettingPanel>;
}

export default PluginActions;<|MERGE_RESOLUTION|>--- conflicted
+++ resolved
@@ -2,10 +2,6 @@
 import EditConditionsModal from './edit.conditions.modal';
 
 const {
-<<<<<<< HEAD
-	      useEffect,
-=======
->>>>>>> 6aad279d
 	      Children,
 	      cloneElement,
       } = wp.element;
@@ -31,18 +27,6 @@
 const {
 	      PluginDocumentSettingPanel,
       } = wp.editPost;
-
-<<<<<<< HEAD
-const {
-	      PluginDocumentSettingPanel,
-      } = wp.editPost;
-
-let isSetDefault = false;
-=======
-const ListActionItemFiltered = withFilters( 'jet.fb.action.item' )(
-	ListActionItem,
-);
->>>>>>> 6aad279d
 
 const ListActionItemFiltered = withFilters( 'jet.fb.action.item' )(
 	ListActionItem,
