<?php


namespace Jet_Form_Builder\Presets\Types;


use Jet_Form_Builder\Exceptions\Condition_Exception;
use Jet_Form_Builder\Exceptions\Plain_Default_Exception;
use Jet_Form_Builder\Presets\Preset_Manager;

class Dynamic_Preset extends Base_Preset {

	public $json_value_key;

	public function __construct( $json_value_key = 'default' ) {
		$this->json_value_key = $json_value_key;
	}

	public function get_fields_map() {
		return array(
			$this->field => array(
				'prop'  => ! empty( $this->data['current_field_prop'] ) ? $this->data['current_field_prop'] : '',
				'key'   => ! empty( $this->data['current_field_key'] ) ? $this->data['current_field_key'] : '',
				'other' => $this->data
			),
		);
	}


	/**
	 * @param $args
	 *
	 * @return bool
	 * @throws Plain_Default_Exception
	 */
	public function is_active_preset( $args ) {

		if ( ! isset( $args[ $this->json_value_key ] ) || is_array( $args[ $this->json_value_key ] ) ) {
			return false;
		}
		$source = (string) $args[ $this->json_value_key ];

		$dynamic_preset = json_decode( $source, true );

		if ( empty( $dynamic_preset['jet_preset'] ) && strlen( $source ) ) {
			$result = isset( $args['type'] )
<<<<<<< HEAD
				? $this->prepare_result( $args['type'], $source )
=======
				? Preset_Manager::instance()->prepare_result( $args['type'], $source )
>>>>>>> 5961532a
				: $source;

			throw new Plain_Default_Exception( $result );
		}

		if ( empty( $dynamic_preset['jet_preset'] ) ) {
			return false;
		}

		$this->set_init_data( $dynamic_preset );

		return true;
	}

	public function parse_value( $args ) {
		try {
			if ( ! $this->is_active_preset( $args ) ) {
				return $args[ $this->json_value_key ];
			}
		} catch ( Plain_Default_Exception $exception ) {
			return $exception->getMessage();
		}

		return $this->set_additional_data()->source->result();
	}

}<|MERGE_RESOLUTION|>--- conflicted
+++ resolved
@@ -44,11 +44,7 @@
 
 		if ( empty( $dynamic_preset['jet_preset'] ) && strlen( $source ) ) {
 			$result = isset( $args['type'] )
-<<<<<<< HEAD
-				? $this->prepare_result( $args['type'], $source )
-=======
 				? Preset_Manager::instance()->prepare_result( $args['type'], $source )
->>>>>>> 5961532a
 				: $source;
 
 			throw new Plain_Default_Exception( $result );
