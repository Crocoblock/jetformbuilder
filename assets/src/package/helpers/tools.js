--- conflicted
+++ resolved
@@ -155,13 +155,9 @@
 			if ( 'object' === typeof itemClass ) {
 				for ( const itemClassKey in itemClass ) {
 					if ( itemClass[ itemClassKey ] ) {
-<<<<<<< HEAD
-						result.push( ( itemClassKey + "" ).trim() )
-=======
 						result.push( (
 							itemClassKey + ''
 						).trim() );
->>>>>>> 9948f98e
 					}
 				}
 			}
