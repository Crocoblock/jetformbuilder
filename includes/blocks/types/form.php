--- conflicted
+++ resolved
@@ -28,18 +28,6 @@
 	use Form_Break_Field_Style;
 
 	/**
-<<<<<<< HEAD
-	 * Returns block name
-	 *
-	 * @return [type] [description]
-	 */
-	public function get_name() {
-		return 'form-block';
-	}
-
-	/**
-=======
->>>>>>> bd7fe0b2
 	 * Render callback for the block
 	 *
 	 * @param array $attrs [description]
@@ -50,61 +38,10 @@
 	 * @return false|string [type]             [description]
 	 */
 	public function render_callback_field( array $attrs, $content = null, $wp_block = null ) {
-<<<<<<< HEAD
-		$form_id = absint( $attrs['form_id'] ?? 0 );
-
-		if ( ! $form_id ) {
-			return $this->get_placeholder();
-		}
-
-		try {
-			$form = Post_Tools::get_post( $form_id );
-		} catch ( Not_Found_Post_Exception $exception ) {
-			return $this->get_placeholder();
-		}
-
-		Plugin::instance()->admin_bar->register_item(
-			$form_id,
-			array(
-				'title'     => get_the_title( $form ),
-				'sub_title' => __( 'JetForm', 'jet-form-builder' ),
-				'href'      => get_edit_post_link( $form ),
-			)
-		);
-
-		jet_form_builder()->msg_router->set_up(
-			array(
-				'form_id' => $form_id,
-			)
-		);
-
-		Render_State::instance()->set_current();
-
-		// phpcs:ignore WordPress.NamingConventions.ValidHookName.UseUnderscores
-		$custom_form = apply_filters( 'jet-form-builder/prevent-render-form', false, $attrs );
-
-		if ( $custom_form ) {
-			return $custom_form;
-		}
-
-		$form = ( new Form_Builder( $form_id, $attrs ) )->render_form();
-
-		ob_start();
-		jet_form_builder()->msg_router->get_builder()->render_messages();
-
-		if ( Tools::is_editor() ) {
-			jet_form_builder()->msg_router->get_builder()->render_messages_samples();
-		}
-
-		Render_State::instance()->clear_current();
-
-		return ( $form . ob_get_clean() );
-=======
 		return sprintf(
 			'<div class="jet-fb-form-block">%s</div>',
 			$this->render_form( $attrs, $content, $wp_block )
 		);
->>>>>>> bd7fe0b2
 	}
 
 	public function get_placeholder(): string {
@@ -467,8 +404,6 @@
 		);
 	}
 
-<<<<<<< HEAD
-=======
 	/**
 	 * Render callback for the block
 	 *
@@ -507,6 +442,8 @@
 			)
 		);
 
+		Render_State::instance()->set_current();
+
 		// phpcs:ignore WordPress.NamingConventions.ValidHookName.UseUnderscores
 		$custom_form = apply_filters( 'jet-form-builder/prevent-render-form', false, $attrs );
 
@@ -523,9 +460,10 @@
 			jet_form_builder()->msg_router->get_builder()->render_messages_samples();
 		}
 
+		Render_State::instance()->
+
 		return ( $form . ob_get_clean() );
 	}
 
->>>>>>> bd7fe0b2
 
 }