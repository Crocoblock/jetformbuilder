--- conflicted
+++ resolved
@@ -27,7 +27,6 @@
 		editProps: { uniqKey, attrHelp }
 	} = props;
 
-<<<<<<< HEAD
 	return [
 		props.isSelected && <InspectorControls
 			key={ uniqKey( 'InspectorControls' ) }
@@ -39,6 +38,14 @@
 			<PanelBody
 				title={ __( 'Field Settings' ) }
 			>
+				<TextControl
+							label={ __( 'Label of progress' ) }
+							value={ attributes.label_progress }
+							help={ __( 'To set/change a last progress name add a Form Break Field at the very end of the form.' ) }
+							onChange={ ( newValue ) => {
+								props.setAttributes( { label_progress: newValue } );
+							} }
+						/>
 				<TextareaControl
 					key="page_break_disabled"
 					value={ attributes.page_break_disabled }
@@ -56,61 +63,6 @@
 		</InspectorControls>,
 		<div { ...blockProps } key={ uniqKey( 'viewBlock' ) }>
 			<div className={ 'jet-form-builder__next-page-wrap' }>
-=======
-	render() {
-		const props = this.props;
-		const attributes = props.attributes;
-
-		return [
-			props.isSelected && (
-				<InspectorControls
-					key={ uniqKey( 'InspectorControls' ) }
-				>
-					{ window.jetFormBuilderControls.general[ block ] && window.jetFormBuilderControls.general[ block ].length &&
-					<JetFormGeneral
-						key={ uniqKey( 'JetFormGeneral' ) }
-						values={ attributes }
-						controls={ window.jetFormBuilderControls.general[ block ] }
-						onChange={ ( newValues ) => {
-							props.setAttributes( newValues );
-						} }
-					/> }
-					<PanelBody
-						title={ __( 'Field Settings' ) }
-						key={ uniqKey( 'PanelBody' ) }
-					>
-						<TextControl
-							label={ __( 'Label of progress' ) }
-							value={ attributes.label_progress }
-							help={ __( 'To set/change a last progress name add a Form Break Field at the very end of the form.' ) }
-							onChange={ ( newValue ) => {
-								props.setAttributes( { label_progress: newValue } );
-							} }
-						/>
-						<TextareaControl
-							key="page_break_disabled"
-							value={ attributes.page_break_disabled }
-							label={ __( 'Disabled message' ) }
-							help={ Tools.getHelpMessage( this.data, 'page_break_disabled' ) }
-							onChange={ ( newValue ) => {
-								props.setAttributes( { page_break_disabled: newValue } );
-							} }
-						/>
-					</PanelBody>
-
-					{ window.jetFormBuilderControls.advanced[ block ] && window.jetFormBuilderControls.advanced[ block ].length &&
-					<JetFormAdvanced
-						key={ uniqKey( 'JetFormAdvanced' ) }
-						values={ attributes }
-						controls={ window.jetFormBuilderControls.advanced[ block ] }
-						onChange={ ( newValues ) => {
-							props.setAttributes( newValues );
-						} }
-					/> }
-				</InspectorControls>
-			),
-			<div className={ 'jet-form-builder__next-page-wrap' } key={ uniqKey( 'next-page-wrap' ) }>
->>>>>>> 2d41dde0
 				<Button
 					isSecondary
 					key="next_page_button"
