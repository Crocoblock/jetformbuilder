<?php
/**
 * Plugin Name: JetFormBuilder
 * Plugin URI:  https://jetformbuilder.com/
 * Description: Advanced form builder plugin for Gutenberg. Create forms from the ground up, customize the existing ones, and style them up – all in one editor
 * Version:     1.3.2
 * Author:      Crocoblock
 * Author URI:  https://crocoblock.com/
 * Text Domain: jet-form-builder
 * License:     GPL-3.0+
 * License URI: http://www.gnu.org/licenses/gpl-3.0.txt
 * Domain Path: /languages
 */

// If this file is called directly, abort.
if ( ! defined( 'WPINC' ) ) {
	die();
}

function jet_form_builder_init() {

	define( 'JET_FORM_BUILDER_VERSION', '1.3.2' );

	define( 'JET_FORM_BUILDER__FILE__', __FILE__ );
	define( 'JET_FORM_BUILDER_PLUGIN_BASE', plugin_basename( JET_FORM_BUILDER__FILE__ ) );
	define( 'JET_FORM_BUILDER_PATH', plugin_dir_path( JET_FORM_BUILDER__FILE__ ) );
	define( 'JET_FORM_BUILDER_URL', plugins_url( '/', JET_FORM_BUILDER__FILE__ ) );

	require JET_FORM_BUILDER_PATH . 'includes/plugin.php';

<<<<<<< HEAD
	__( 'Advanced form builder plugin for Gutenberg. Create forms from the ground up, customize the existing ones, and style them up – all in one editor', 'jet-form-builder' );

	add_filter( 'plugin_action_links_' . JET_FORM_BUILDER_PLUGIN_BASE, function ( $links ) {
		$url = 'https://jetformbuilder.com/pricing/';
		$url = add_query_arg( array(
			'utm_source'   => 'wp-dashboard/jet-form-builder-plugins-page',
			'utm_medium'   => 'crocoblock-license/theme-author',
			'utm_campaign' => 'go-pro-button'
		), $url );
=======
	add_filter(
		'plugin_action_links_' . JET_FORM_BUILDER_PLUGIN_BASE,
		function ( $links ) {
			$url = 'https://jetformbuilder.com/pricing/';
			$url = add_query_arg(
				array(
					'utm_source'   => 'wp-dashboard/jet-form-builder-plugins-page',
					'utm_medium'   => 'crocoblock-license/theme-author',
					'utm_campaign' => 'go-pro-button',
				),
				$url
			);
>>>>>>> 4d06be83

			wp_enqueue_style(
				'jet-fb-admin',
				JET_FORM_BUILDER_URL . 'assets/css/admin/plugins.css',
				array(),
				JET_FORM_BUILDER_VERSION
			);

			$links['go_pro'] = "<a href=\"{$url}\" target=\"_blank\" class=\"jet-fb-go-pro-link\">Go Pro</a>";

			return $links;
		}
	);
}

if ( version_compare( PHP_VERSION, '7.0.0', '>=' ) ) {
	add_action( 'plugins_loaded', 'jet_form_builder_init' );

	function jet_form_builder() {
		return Jet_Form_Builder\Plugin::instance();
	}

	if ( ! function_exists( 'jet_fb_render_form' ) ) {
		function jet_fb_render_form( $settings ) {
			return Jet_Form_Builder\Plugin::instance()->blocks->get_form_class()->render_callback_field( $settings );
		}
	}
} else {
	add_action(
		'admin_notices',
		function () {
			$class   = 'notice notice-error';
			$message = __(
				'<b>Error:</b> <b>JetFormBuilder</b> plugin requires a PHP version ">= 7.0"',
				'jet-form-builder'
			);
			printf( '<div class="%1$s"><p>%2$s</p></div>', esc_attr( $class ), wp_kses_post( $message ) );
		}
	);

	add_action(
		'admin_init',
		function () {
			deactivate_plugins( plugin_basename( __FILE__ ) );
		}
	);
}
<|MERGE_RESOLUTION|>--- conflicted
+++ resolved
@@ -28,17 +28,6 @@
 
 	require JET_FORM_BUILDER_PATH . 'includes/plugin.php';
 
-<<<<<<< HEAD
-	__( 'Advanced form builder plugin for Gutenberg. Create forms from the ground up, customize the existing ones, and style them up – all in one editor', 'jet-form-builder' );
-
-	add_filter( 'plugin_action_links_' . JET_FORM_BUILDER_PLUGIN_BASE, function ( $links ) {
-		$url = 'https://jetformbuilder.com/pricing/';
-		$url = add_query_arg( array(
-			'utm_source'   => 'wp-dashboard/jet-form-builder-plugins-page',
-			'utm_medium'   => 'crocoblock-license/theme-author',
-			'utm_campaign' => 'go-pro-button'
-		), $url );
-=======
 	add_filter(
 		'plugin_action_links_' . JET_FORM_BUILDER_PLUGIN_BASE,
 		function ( $links ) {
@@ -51,7 +40,6 @@
 				),
 				$url
 			);
->>>>>>> 4d06be83
 
 			wp_enqueue_style(
 				'jet-fb-admin',
