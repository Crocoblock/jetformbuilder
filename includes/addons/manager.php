<?php
namespace Jet_Form_Builder\Addons;

use Jet_Form_Builder\Classes\Tools;
use Jet_Form_Builder\Plugin;

/**
 * This class required to get actual JetFormBuilder addons list and changelog for these addons from account.jetformbuilder.com.
 * The data retrieved from the account.jetformbuilder.com contains only information about addons and required to show Addons admin page.
 * This class don't send any sensetive data from client website to account.jetformbuilder.com, just technical information required webservers to communicate between each other
 * like IP or server URI, there is no user personal data send with this requests
 */

// If this file is called directly, abort.
if ( ! defined( 'WPINC' ) ) {
	die;
}

class Manager {

	/**
	 * [$api_url description]
	 *
	 * @var string
	 */
	public $api_url = 'https://account.jetformbuilder.com';

	/**
	 * [$jet_changelog_url description]
	 *
	 * @var string
	 */
	public $jet_changelog_url = 'https://account.jetformbuilder.com/wp-content/uploads/jet-changelog/%s.json';

	/**
	 * [$user_plugins description]
	 *
	 * @var boolean
	 */
	public $user_installed_plugins = false;

	/**
	 * [$update_plugins description]
	 *
	 * @var boolean
	 */
	public $update_plugins = false;

	/**
	 * @param false $addon_filename
	 *
	 * @return string
	 */
	public function get_addon_slug_by_filename( $addon_filename = false ) {
		return explode( '/', $addon_filename )[0];
	}

	/**
	 * @return array
	 */
	public function get_plugin_data_list() {

		$jet_plugin_list  = $this->get_jfb_remote_plugin_list();
		$user_plugin_list = $this->get_user_plugins();

		$plugins_list = array();

		if ( ! empty( $jet_plugin_list ) ) {
			foreach ( $jet_plugin_list as $key => $plugin_data ) {

				$plugin_slug = $plugin_data['slug'];

				if ( array_key_exists( $plugin_slug, $user_plugin_list ) ) {
					$plugin_data = wp_parse_args( $plugin_data, $user_plugin_list[ $plugin_slug ] );
				} else {
					$plugin_data = wp_parse_args(
						$plugin_data,
						array(
							'version'         => $plugin_data['version'],
							'currentVersion'  => $plugin_data['version'],
							'updateAvaliable' => false,
							'isActivated'     => false,
							'isInstalled'     => false,
						)
					);
				}

				$plugins_list[ $plugin_data['slug'] ] = $plugin_data;
			}
		}

		return $plugins_list;
	}

	/**
	 * Remote request to updater API.
	 *
	 * @since  1.0.0
	 * @return array|bool
	 */
	public function get_jfb_remote_plugin_list() {

		$remote_jfb_addons_info = get_site_transient( 'jfb_remote_addons_list' );

		if ( $remote_jfb_addons_info ) {
			return $remote_jfb_addons_info;
		}

		$response = wp_remote_get(
			$this->api_url . '/wp-json/croco/v1/plugins/',
			array(
				'timeout' => 30,
			)
		);

		if ( is_wp_error( $response ) || wp_remote_retrieve_response_code( $response ) != '200' ) {
			return false;
		}

		$response = json_decode( $response['body'], true );

		if ( ! $response['success'] ) {
			return false;
		}

		if ( ! isset( $response['plugins'] ) ) {
			return false;
		}

		$jfb_remote_addons_list = $response['plugins'];

		set_site_transient( 'jfb_remote_addons_list', $jfb_remote_addons_list, HOUR_IN_SECONDS * 24 );

		return $jfb_remote_addons_list;
	}

	/**
	 * @param false $plugin_file
	 *
	 * @return false|mixed
	 */
	public function get_jfb_remote_plugin_data( $plugin_file = false ) {

		if ( ! $plugin_file ) {
			return false;
		}

		$remote_plugin_list = $this->get_jfb_remote_plugin_list();

		if ( $remote_plugin_list ) {
			foreach ( $remote_plugin_list as $key => $plugin_data ) {
				if ( $plugin_file === $plugin_data['slug'] ) {
					return $plugin_data;
				}
			}
		}

		return false;
	}

	/**
	 * @return array[]|bool
	 */
	public function get_user_installed_plugins() {

		if ( ! $this->user_installed_plugins ) {

			if ( ! function_exists( 'get_plugins' ) ) {
				require_once ABSPATH . 'wp-admin/includes/plugin.php';
			}

			$this->user_installed_plugins = get_plugins();
		}

		return $this->user_installed_plugins;
	}

	/**
	 * [get_addon_data description]
	 *
	 * @return [type] [description]
	 */
	public function get_user_plugins() {

		$user_installed_plugins = $this->get_user_installed_plugins();

		$plugin_list = array();

		if ( $user_installed_plugins ) {

			foreach ( $user_installed_plugins as $plugin_file => $plugin_data ) {

				$current_version = $plugin_data['Version'];
				$latest_version  = $this->get_latest_version( $plugin_file );

				$plugin_list[ $plugin_file ] = array(
					'version'         => $latest_version,
					'currentVersion'  => $current_version,
					'updateAvaliable' => version_compare( $latest_version, $current_version, '>' ),
					'isActivated'     => is_plugin_active( $plugin_file ),
					'isInstalled'     => true,
				);

			}
		}

		return $plugin_list;
	}

	/**
	 * Get latest version for passed plugin
	 *
	 * @param  [type] $remote_plugin_data [description]
	 * @return [type]                     [description]
	 */
	public function get_latest_version( $plugin_file ) {

		if ( ! $this->update_plugins ) {
			$this->update_plugins = get_site_transient( 'update_plugins' );
		}

		$available_addons_data = $this->get_jfb_remote_plugin_list();

		if ( ! empty( $available_addons_data ) && array_key_exists( $plugin_file, $this->user_installed_plugins ) ) {

			foreach ( $available_addons_data as $key => $addon_info ) {

				if ( $plugin_file === $addon_info['slug'] && version_compare( $this->user_installed_plugins[ $plugin_file ]['Version'], $addon_info['version'], '<' ) ) {
					return $addon_info['version'];
				}
			}
		}

		$no_update = isset( $this->update_plugins->no_update ) ? $this->update_plugins->no_update : false;
		$to_update = isset( $this->update_plugins->response ) ? $this->update_plugins->response : false;

		if ( $to_update && ! empty( $to_update ) && array_key_exists( $plugin_file, $to_update ) ) {
			return $to_update[ $plugin_file ]->new_version;
		} elseif ( ! empty( $no_update ) && array_key_exists( $plugin_file, $no_update ) ) {
			return $no_update[ $plugin_file ]->new_version;
		} elseif ( array_key_exists( $plugin_file, $this->user_installed_plugins ) ) {
			$current_version = $this->user_installed_plugins[ $plugin_file ]['Version'];

			return $current_version;
		} else {
			return '1.0.0';
		}

		return false;
	}

	/**
	 * @param $plugin_file
	 *
	 * @return array
	 */
	public function get_addon_data( $plugin_file ) {

		$user_installed_plugins = $this->get_user_installed_plugins();

		if ( empty( $user_installed_plugins[ $plugin_file ] ) ) {
			return false;
		}

		$plugin_data     = $user_installed_plugins[ $plugin_file ];
		$current_version = $plugin_data['Version'];
		$latest_version  = $this->get_latest_version( $plugin_file );

		return array(
			'version'         => $latest_version,
			'currentVersion'  => $current_version,
			'updateAvaliable' => version_compare( $latest_version, $current_version, '>' ),
			'isActivated'     => is_plugin_active( $plugin_file ),
			'isInstalled'     => true,
		);
	}

	/**
	 * Plugin Action Handler
	 */
	public function addon_activate_action() {

		$data = ( ! empty( $_POST['data'] ) ) ? Tools::sanitize_recursive( $_POST['data'] ) : false;

		if ( ! $data ) {
			wp_send_json( [
				'success'  => false,
				'message' => __( 'Server error. Please, try again later', 'jet-form-builder' ),
				'data'    => [],
			] );
		}

		$plugin = $data['plugin'];

		$this->activate_plugin( $plugin );

		wp_send_json( [
			'success' => true,
			'message' => __( 'Success', 'jet-form-builder' ),
			'data'    => [],
		] );
	}

	/**
	 * Plugin Action Handler
	 */
	public function addon_deactivate_action() {

		$data = ( ! empty( $_POST['data'] ) ) ? Tools::sanitize_recursive( $_POST['data'] ) : false;

		if ( ! $data ) {
			wp_send_json( [
				'success'  => false,
				'message' => __( 'Server error. Please, try again later', 'jet-form-builder' ),
				'data'    => [],
			] );
		}

		$plugin = $data['plugin'];

		$this->deactivate_plugin( $plugin );

		wp_send_json( [
			'success' => true,
			'message' => __( 'Success', 'jet-form-builder' ),
			'data'    => [],
		] );
	}

	/**
	 * @param $plugin_file
	 */
	public function activate_plugin( $plugin_file ) {

		$status = array();

		if ( ! current_user_can( 'activate_plugins' ) ) {
			wp_send_json( [
				'success'  => false,
				'message' => __( 'Sorry, you are not allowed to install plugins on this site.', 'jet-form-builder' ),
				'data'    => [],
			] );
		}

		$activate = null;

		if ( ! is_plugin_active( $plugin_file ) ) {
			$activate = activate_plugin( $plugin_file );
		}

		if ( is_wp_error( $activate ) ) {
			wp_send_json( [
				'success'  => false,
				'message' => $activate->get_error_message(),
				'data'    => [],
			] );
		}

		wp_send_json( [
			'success'  => true,
			'message' => __( 'The addon has been activated', 'jet-form-builder' ),
			'data'    => $this->get_addon_data( $plugin_file ),
		] );
	}

	/**
	 * @param $plugin_file
	 */
	public function deactivate_plugin( $plugin_file ) {

		$status = [];

		if ( ! current_user_can( 'activate_plugins' ) ) {
			wp_send_json( [
				'success' => false,
				'message' => __( 'Sorry, you are not allowed to install plugins on this site.', 'jet-form-builder' ),
				'data'    => [],
			] );
		}

		$deactivate_handler = null;

		if ( is_plugin_active( $plugin_file ) ) {
			$deactivate_handler = deactivate_plugins( $plugin_file );
		}

		if ( is_wp_error( $deactivate_handler ) ) {
			wp_send_json( [
				'success' => false,
				'message' => $deactivate_handler->get_error_message(),
				'data'    => [],
			] );
		}

		wp_send_json( [
			'success'  => true,
			'message' => __( 'The addon has been deactivated', 'jet-form-builder' ),
			'data'    => $this->get_addon_data( $plugin_file ),
		] );
	}

	/**
	 * License service action
	 */
	public function service_action() {

		$data = ( ! empty( $_POST['data'] ) ) ? Tools::sanitize_recursive( $_POST['data'] ) : false;

		if ( ! $data || ! isset( $data['action'] ) ) {
			wp_send_json(
				array(
					'success' => false,
					'message' => __( 'Server error. Please, try again later', 'jet-form-builder' ),
					'data'    => array(),
				)
			);
		}

		$action = $data['action'];

		switch ( $action ) {

			case 'check-plugin-update':
				wp_clean_update_cache();

				wp_send_json(
					array(
						'success' => true,
						'message' => __( 'Addons Update Checked', 'jet-form-builder' ),
						'data'    => array(),
					)
				);

				break;

			default:
				wp_send_json(
					array(
						'success' => false,
						'message' => __( 'Service action Not Found', 'jet-form-builder' ),
						'data'    => array(),
					)
				);
				break;
		}

		exit;
	}

	/**
	 * @param $plugin_meta
	 * @param $plugin_file
	 * @param $plugin_data
	 *
	 * @return mixed
	 */
	public function plugin_row_meta( $plugin_meta, $plugin_file, $plugin_data ) {

		$available_addons_data = $this->get_jfb_remote_plugin_list();

		$is_jfb_addon = false;
		$plugin_data  = false;

		foreach ( $available_addons_data as $key => $addon_data ) {

			if ( $plugin_file === $addon_data['slug'] ) {
				$is_jfb_addon = true;
				$plugin_data  = $addon_data;
			}
		}

		if ( $is_jfb_addon && empty( $plugin_data['update'] ) ) {

			$plugin_slug = $this->get_addon_slug_by_filename( $plugin_data['slug'] );

<<<<<<< HEAD
			$plugin_meta['view-details'] = sprintf(
				'<a href="%s" class="thickbox open-plugin-details-modal" aria-label="%s" data-title="%s">%s</a>',
				esc_url( network_admin_url( 'plugin-install.php?tab=plugin-information&plugin=' . $plugin_slug . '&TB_iframe=true&width=600&height=550' ) ),
=======
			$plugin_meta['view-details'] = sprintf( '<a href="%s" class="thickbox open-plugin-details-modal" aria-label="%s" data-title="%s">%s</a>',
				esc_url_raw( network_admin_url( 'plugin-install.php?tab=plugin-information&plugin=' . $plugin_slug . '&TB_iframe=true&width=600&height=550' ) ),
>>>>>>> b6598c90
				esc_attr( sprintf( __( 'More information about %s', 'jet-form-builder' ), $plugin_data['name'] ) ),
				esc_attr( $plugin_data['name'] ),
				__( 'View details', 'jet-form-builder' )
			);
		}

		return $plugin_meta;
	}

	/**
	 * @param $_data
	 * @param string $_action
	 * @param null   $_args
	 *
	 * @return mixed
	 */
	public function plugins_api_filter( $_data, $_action = '', $_args = null ) {

		if ( 'plugin_information' !== $_action ) {
			return $_data;
		}

		if ( ! isset( $_args->slug ) ) {
			return $_data;
		}

		$available_addons_data  = $this->get_jfb_remote_plugin_list();
		$user_installed_plugins = $this->get_user_installed_plugins();

		$registered_plugin_data = false;

		foreach ( $available_addons_data as $key => $addon_data ) {

			$addon_slug = $this->get_addon_slug_by_filename( $addon_data['slug'] );

			if ( $addon_slug === $_args->slug ) {
				$registered_plugin_data                  = $addon_data;
				$registered_plugin_data['plugin_slug']   = $addon_slug;
				$registered_plugin_data['transient_key'] = $addon_slug . '_addon_info_data';
				$registered_plugin_data['banners'] = [];

				if ( ! empty( $user_installed_plugins[ $addon_data['slug'] ] ) ) {
					$installed_plugin_data = $user_installed_plugins[ $addon_data['slug'] ];

					$registered_plugin_data['author']     = $installed_plugin_data['Author'];
					$registered_plugin_data['plugin_url'] = $installed_plugin_data['PluginURI'];
					$registered_plugin_data['requires'] = $installed_plugin_data['RequiresWP'];
					$registered_plugin_data['tested'] = $installed_plugin_data['RequiresPHP'];
				}

				break;
			}
		}

		if ( ! $registered_plugin_data ) {
			return $_data;
		}

		$addon_api_data = get_site_transient( $registered_plugin_data['transient_key'] );

		if ( empty( $addon_api_data ) ) {
			$changelog_remote_response = $this->changelog_remote_query( $registered_plugin_data['plugin_slug'] );

			if ( ! $changelog_remote_response ) {
				return $_data;
			}

			$plugin_api_data = new \stdClass();

			$plugin_api_data->name     = $registered_plugin_data['name'];
			$plugin_api_data->slug     = $registered_plugin_data['slug'];
			$plugin_api_data->author   = $registered_plugin_data['author'];
			$plugin_api_data->homepage = $registered_plugin_data['plugin_url'];
			$plugin_api_data->requires = $registered_plugin_data['requires'];
			$plugin_api_data->tested   = $registered_plugin_data['tested'];
			$plugin_api_data->banners  = $registered_plugin_data['banners'];
			$plugin_api_data->version  = $changelog_remote_response->current_version;
			$plugin_api_data->sections = array(
				'changelog' => $changelog_remote_response->changelog,
			);

			// Expires in 1 day
			set_site_transient( $registered_plugin_data['transient_key'], $plugin_api_data, DAY_IN_SECONDS );
		}

		$_data = $addon_api_data;

		return $_data;
	}

	/**
	 * @param $slug
	 *
	 * @return false|mixed
	 */
	public function changelog_remote_query( $slug ) {

		$response = wp_remote_get( sprintf( $this->jet_changelog_url, $slug ) );

		if ( is_wp_error( $response ) || wp_remote_retrieve_response_code( $response ) != '200' ) {
			return false;
		}

		$response = json_decode( $response['body'] );

		return $response;
	}

	/**
	 * [get_theme_info description]
	 *
	 * @return [type] [description]
	 */
	public function get_theme_info() {
		$style_parent_theme = wp_get_theme( get_template() );

		return apply_filters(
			'jfb-addons-page/theme-info',
			array(
				'name'       => $style_parent_theme->get( 'Name' ),
				'theme'      => strtolower( preg_replace( '/\s+/', '', $style_parent_theme->get( 'Name' ) ) ),
				'version'    => $style_parent_theme->get( 'Version' ),
				'author'     => $style_parent_theme->get( 'Author' ),
				'authorSlug' => strtolower( preg_replace( '/\s+/', '', $style_parent_theme->get( 'Author' ) ) ),
			)
		);
	}

	/**
	 * [allow_unsafe_urls description]
	 * @param  [type] $args [description]
	 * @return [type]       [description]
	 */
	public function allow_unsafe_urls( $args ) {

		if ( isset( $_REQUEST['action'] ) && 'jfb_addon_action' === $_REQUEST['action'] ) {
			$args['reject_unsafe_urls'] = false;
		}

		return $args;
	}

	/**
	 * Manager constructor.
	 */
	public function __construct() {

		add_action( 'wp_ajax_jfb_license_service_action', array( $this, 'service_action' ) );

		add_action( 'wp_ajax_jfb_addon_action', array( $this, 'plugin_action' ) );

		add_action( 'wp_ajax_jfb_addon_activate_action', array( $this, 'addon_activate_action' ) );

		add_action( 'wp_ajax_jfb_addon_deactivate_action', array( $this, 'addon_deactivate_action' ) );

		add_filter( 'plugin_row_meta', array( $this, 'plugin_row_meta' ), 10, 3 );

		add_filter( 'plugins_api', array( $this, 'plugins_api_filter' ), 10, 3 );

		add_filter( 'http_request_args', array( $this, 'allow_unsafe_urls' ) );

	}
}<|MERGE_RESOLUTION|>--- conflicted
+++ resolved
@@ -473,14 +473,8 @@
 
 			$plugin_slug = $this->get_addon_slug_by_filename( $plugin_data['slug'] );
 
-<<<<<<< HEAD
-			$plugin_meta['view-details'] = sprintf(
-				'<a href="%s" class="thickbox open-plugin-details-modal" aria-label="%s" data-title="%s">%s</a>',
-				esc_url( network_admin_url( 'plugin-install.php?tab=plugin-information&plugin=' . $plugin_slug . '&TB_iframe=true&width=600&height=550' ) ),
-=======
 			$plugin_meta['view-details'] = sprintf( '<a href="%s" class="thickbox open-plugin-details-modal" aria-label="%s" data-title="%s">%s</a>',
 				esc_url_raw( network_admin_url( 'plugin-install.php?tab=plugin-information&plugin=' . $plugin_slug . '&TB_iframe=true&width=600&height=550' ) ),
->>>>>>> b6598c90
 				esc_attr( sprintf( __( 'More information about %s', 'jet-form-builder' ), $plugin_data['name'] ) ),
 				esc_attr( $plugin_data['name'] ),
 				__( 'View details', 'jet-form-builder' )
