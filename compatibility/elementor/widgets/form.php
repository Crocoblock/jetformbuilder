--- conflicted
+++ resolved
@@ -682,15 +682,15 @@
 			'active-separator' => "$wrapper.active-page .%s-progress-pages__separator",
 			'active-circle'    => "$wrapper.active-page .%s$item--circle",
 
-			'next-wrapper'     => "$wrapper:not(.passed-page):not(.active-page)",
-			'next-item'        => "$wrapper:not(.passed-page):not(.active-page) .%s$item",
-			'next-separator'   => "$wrapper:not(.passed-page):not(.active-page) .%s-progress-pages__separator",
-			'next-circle'      => "$wrapper:not(.passed-page):not(.active-page) .%s$item--circle",
-
-			'prev-wrapper'     => "$wrapper.passed-page",
-			'prev-item'        => "$wrapper.passed-page .%s$item",
-			'prev-separator'   => "$wrapper.passed-page .%s-progress-pages__separator",
-			'prev-circle'      => "$wrapper.passed-page .%s$item--circle",
+			'next-wrapper'   => "$wrapper:not(.passed-page):not(.active-page)",
+			'next-item'      => "$wrapper:not(.passed-page):not(.active-page) .%s$item",
+			'next-separator' => "$wrapper:not(.passed-page):not(.active-page) .%s-progress-pages__separator",
+			'next-circle'    => "$wrapper:not(.passed-page):not(.active-page) .%s$item--circle",
+
+			'prev-wrapper'   => "$wrapper.passed-page",
+			'prev-item'      => "$wrapper.passed-page .%s$item",
+			'prev-separator' => "$wrapper.passed-page .%s-progress-pages__separator",
+			'prev-circle'    => "$wrapper.passed-page .%s$item--circle",
 		);
 
 		$instance->start_controls_tab(
@@ -1195,7 +1195,6 @@
 			'form_row_gap_before',
 			array(
 
-<<<<<<< HEAD
 				'type'       => Controls_Manager::SLIDER,
 				'label'      => __( 'Gap Before', 'jet-form-builder' ),
 				'size_units' => array( 'px', 'em', 'rem', 'custom' ),
@@ -1203,52 +1202,6 @@
 					'px' => array(
 						'min' => 0,
 						'max' => 100,
-=======
-			$this->add_responsive_control(
-				'checkradio_fields_layout',
-				array(
-					'label'       => __( 'Layout', 'jet-form-builder' ),
-					'type'        => Controls_Manager::CHOOSE,
-					'label_block' => false,
-					'options'     => array(
-						'inline-block' => array(
-							'title' => __( 'Horizontal', 'jet-form-builder' ),
-							'icon'  => 'eicon-ellipsis-h',
-						),
-						'block'        => array(
-							'title' => __( 'Vertical', 'jet-form-builder' ),
-							'icon'  => 'eicon-editor-list-ul',
-						),
-					),
-					'selectors_dictionary' => array(
-						'inline-block' => 'row',
-						'block' => 'column',
-					),
-					'selectors'   => array(
-						$this->selector( '__fields-group' ) => 'flex-direction: {{VALUE}};',
-					),
-				)
-			);
-
-			$this->add_responsive_control(
-				'checkradio_fields_gaps',
-				array(
-					'label'      => __( 'Gaps', 'jet-form-builder' ),
-					'type'       => Controls_Manager::GAPS,
-					'size_units' => array( 'px', 'em', 'rem', 'custom' ),
-					'default'    => array(
-						'row' => '0.7',
-						'column' => '0.7',
-						'unit' => 'em',
-					),
-					'validators' => array(
-						'Number' => array(
-							'min' => 0,
-						),
-					),
-					'selectors'   => array(
-						$this->selector( '__fields-group' ) => 'gap: {{ROW}}{{UNIT}} {{COLUMN}}{{UNIT}};',
->>>>>>> 7c8a97dd
 					),
 				),
 				'selectors'  => array(
@@ -1261,7 +1214,6 @@
 			'form_row_gap_after',
 			array(
 
-<<<<<<< HEAD
 				'type'       => Controls_Manager::SLIDER,
 				'label'      => __( 'Gap After', 'jet-form-builder' ),
 				'size_units' => array( 'px', 'em', 'rem', 'custom' ),
@@ -1269,42 +1221,6 @@
 					'px' => array(
 						'min' => 0,
 						'max' => 100,
-=======
-			$this->add_responsive_control(
-				'checkradio_fields_gap',
-				array(
-					'label'      => __( 'Gap between control and label', 'jet-form-builder' ),
-					'type'       => Controls_Manager::SLIDER,
-					'size_units' => array( 'px', 'em', 'rem', 'custom' ),
-					'default' => array(
-						'size' => 8,
-					),
-					'range'      => array(
-						'px' => array(
-							'min' => 0,
-							'max' => 50,
-						),
-					),
-					'selectors'  => array(
-						$this->selector( '__field-wrap.checkradio-wrap span' ) => 'gap: {{SIZE}}{{UNIT}};',
-					),
-				)
-			);
-			$this->add_responsive_control(
-				'checkradio_fields_control_size',
-				array(
-					'label'      => __( 'Control Size', 'jet-form-builder' ),
-					'type'       => Controls_Manager::SLIDER,
-					'size_units' => array( 'px', 'em', 'rem', 'custom' ),
-					'range'      => array(
-						'px' => array(
-							'min' => 0,
-							'max' => 50,
-						),
-					),
-					'selectors'  => array(
-						$this->selector( '__field-wrap span::before' ) => 'font-size: {{SIZE}}{{UNIT}};',
->>>>>>> 7c8a97dd
 					),
 				),
 				'selectors'  => array(
@@ -1549,10 +1465,10 @@
 		$this->add_responsive_control(
 			'checkradio_fields_layout',
 			array(
-				'label'       => __( 'Layout', 'jet-form-builder' ),
-				'type'        => Controls_Manager::CHOOSE,
-				'label_block' => false,
-				'options'     => array(
+				'label'                => __( 'Layout', 'jet-form-builder' ),
+				'type'                 => Controls_Manager::CHOOSE,
+				'label_block'          => false,
+				'options'              => array(
 					'inline-block' => array(
 						'title' => __( 'Horizontal', 'jet-form-builder' ),
 						'icon'  => 'eicon-ellipsis-h',
@@ -1562,8 +1478,34 @@
 						'icon'  => 'eicon-editor-list-ul',
 					),
 				),
-				'selectors'   => array(
-					$this->selector( '__field-wrap.checkradio-wrap' ) => 'display: {{VALUE}};',
+				'selectors_dictionary' => array(
+					'inline-block' => 'row',
+					'block'        => 'column',
+				),
+				'selectors'            => array(
+					$this->selector( '__fields-group' ) => 'flex-direction: {{VALUE}};',
+				),
+			)
+		);
+
+		$this->add_responsive_control(
+			'checkradio_fields_gaps',
+			array(
+				'label'      => __( 'Gaps', 'jet-form-builder' ),
+				'type'       => Controls_Manager::GAPS,
+				'size_units' => array( 'px', 'em', 'rem', 'custom' ),
+				'default'    => array(
+					'row'    => '0.7',
+					'column' => '0.7',
+					'unit'   => 'em',
+				),
+				'validators' => array(
+					'Number' => array(
+						'min' => 0,
+					),
+				),
+				'selectors'  => array(
+					$this->selector( '__fields-group' ) => 'gap: {{ROW}}{{UNIT}} {{COLUMN}}{{UNIT}};',
 				),
 			)
 		);
@@ -3099,7 +3041,6 @@
 			)
 		);
 
-<<<<<<< HEAD
 		$this->add_control(
 			'booking_form_submit_alignment_hidden',
 			array(
@@ -3123,25 +3064,6 @@
 					'flex-start' => array(
 						'title' => esc_html__( 'Start', 'jet-form-builder' ),
 						'icon'  => ! is_rtl() ? 'eicon-h-align-left' : 'eicon-h-align-right',
-=======
-			$this->add_group_control(
-				Group_Control_Typography::get_type(),
-				array(
-					'name'           => 'booking_form_submit_typography',
-					'selector'       => $this->selector( '__action-button' ),
-				)
-			);
-
-			$this->add_responsive_control(
-				'booking_form_submit_padding',
-				array(
-					'label'      => esc_html__( 'Padding', 'jet-form-builder' ),
-					'type'       => Controls_Manager::DIMENSIONS,
-					'size_units' => array( 'px', '%', 'em', 'rem', 'custom' ),
-					'separator'   => 'before',
-					'selectors'  => array(
-						$this->selector( '__action-button' ) => 'padding: {{TOP}}{{UNIT}} {{RIGHT}}{{UNIT}} {{BOTTOM}}{{UNIT}} {{LEFT}}{{UNIT}};',
->>>>>>> 7c8a97dd
 					),
 					'center'     => array(
 						'title' => esc_html__( 'Center', 'jet-form-builder' ),
@@ -3836,48 +3758,50 @@
 		$this->end_controls_tab();
 		$this->end_controls_tabs();
 		$this->end_controls_section();
-	}
-
-
-	private function add_border( $instance, $control_id, $selector ) {
-		$instance->add_group_control(
-			Group_Control_Border::get_type(),
-			array(
-				'name'        => $control_id,
-				'label'       => __( 'Border', 'jet-form-builder' ),
-				'placeholder' => '1px',
-				'selector'    => $selector,
-			)
-		);
-		$instance->add_responsive_control(
-			$control_id . '_radius',
-			array(
-				'label'      => __( 'Border Radius', 'jet-form-builder' ),
-				'type'       => Controls_Manager::DIMENSIONS,
-				'size_units' => array( 'px', '%', 'em', 'rem', 'custom' ),
-				'selectors'  => array(
-					$selector => 'border-radius: {{TOP}}{{UNIT}} {{RIGHT}}{{UNIT}} {{BOTTOM}}{{UNIT}} {{LEFT}}{{UNIT}};',
-				),
-			)
-		);
-	}
-
-	/**
-	 * Render the widget output on the frontend.
-	 *
-	 * Written in PHP and used to generate the final HTML.
-	 *
-	 * @since 1.1.0
-	 *
-	 * @access protected
-	 */
-	protected function render() {
-		wp_print_styles( 'wp-block-library' );
-		$settings = $this->get_settings_for_display();
-
-		// phpcs:ignore WordPress.Security.EscapeOutput.OutputNotEscaped
-		echo jet_fb_render_form( $settings );
-	}
+}
+
+
+private
+function add_border( $instance, $control_id, $selector ) {
+	$instance->add_group_control(
+		Group_Control_Border::get_type(),
+		array(
+			'name'        => $control_id,
+			'label'       => __( 'Border', 'jet-form-builder' ),
+			'placeholder' => '1px',
+			'selector'    => $selector,
+		)
+	);
+	$instance->add_responsive_control(
+		$control_id . '_radius',
+		array(
+			'label'      => __( 'Border Radius', 'jet-form-builder' ),
+			'type'       => Controls_Manager::DIMENSIONS,
+			'size_units' => array( 'px', '%', 'em', 'rem', 'custom' ),
+			'selectors'  => array(
+				$selector => 'border-radius: {{TOP}}{{UNIT}} {{RIGHT}}{{UNIT}} {{BOTTOM}}{{UNIT}} {{LEFT}}{{UNIT}};',
+			),
+		)
+	);
+}
+
+/**
+ * Render the widget output on the frontend.
+ *
+ * Written in PHP and used to generate the final HTML.
+ *
+ * @since 1.1.0
+ *
+ * @access protected
+ */
+protected
+function render() {
+	wp_print_styles( 'wp-block-library' );
+	$settings = $this->get_settings_for_display();
+
+	// phpcs:ignore WordPress.Security.EscapeOutput.OutputNotEscaped
+	echo jet_fb_render_form( $settings );
+}
 
 
 }