import toBulk from './toBulk';
import fromBulk from './fromBulk';
import {
	Help,
} from 'jet-form-builder-components';
import { __ } from '@wordpress/i18n';
import { useState, useEffect } from '@wordpress/element';
import {
	TextareaControl,
	SelectControl,
<<<<<<< HEAD
	Button,
=======
>>>>>>> 17b76141
	Flex,
} from '@wordpress/components';
import { styled } from '@linaria/react';

const {
	      useScopedAttributesContext,
		  useOnUpdateModal
      } = JetFBHooks;

const StyledFlex = styled( Flex )`
    justify-content: flex-start !important;
	padding: 0 0 13px 0;

<<<<<<< HEAD
let {
	ToggleGroupControl,
	__experimentalToggleGroupControl,
} = wp.components;

ToggleGroupControl = (
	ToggleGroupControl || __experimentalToggleGroupControl
);

const {
	      Fill: ModalFooterFill,
      } = ActionModalFooterSlotFill;
=======
	.jet-form-edit-modal & {
		.components-base-control__field  {
			padding: 0;
			margin: 0;
			border-top: none;
		}
	}
`;
>>>>>>> 17b76141

function optionsToBulk( options ) {
	if ( options?.length ) {
		return options
			.map( option => {
				const parts = [];

				parts.push( option.label || '' );
				parts.push( option.value || '' );

				if ( option.calculate ) {
					parts.push( option.calculate );
				}

				return parts.join(' : ');
			} )
			.join( '\n' );
	}

	return [];
}

function BulkOptions( { setModalContent } ) {
	const {
		attributes,
		setAttributes,
		setRealAttributes,
	} = useScopedAttributesContext();

	const [ bulkSelect, setBulkSelect ]         = useState( 'jfb_current_select' );
	const [ currentOptions, setCurrentOptions ] = useState( [] );

	const optionsList  = [ { label: 'Select...', value: 'jfb_current_select' } ].concat( window.JetFBBulkOptions.list ) || [];
	const bulkSource   = window.JetFBBulkOptions.sources;

	const [ bulk, setBulk ] = useState(
		() => toBulk( attributes.field_options )
	);

	useEffect( () => {
        if ( attributes.field_options?.length ) {
			setCurrentOptions( optionsToBulk( attributes.field_options ) );
			setBulk( toBulk( attributes.field_options ) );
        }
    }, [] );

	const replaceOptions = ( val = bulk ) => {
		setAttributes( {
			field_options: [
				...fromBulk( val ),
			],
		} );
	};

	const handleSelectChange = ( value ) => {
		setBulkSelect( value );

		if ( 'jfb_current_select' === value ) {
			setBulk( currentOptions );
			replaceOptions( currentOptions );
		} else {
			const newBulk = toBulk( bulkSource[value] );
			setBulk( newBulk );
			replaceOptions( newBulk );
		}
	};

	useOnUpdateModal( () => {
			setRealAttributes( attributes );
			setModalContent( false );
		}
	);

	return <>
		<StyledFlex>
			<label>{ __( 'Options preset:', 'jet-form-builder' ) }</label>
			<SelectControl
				value={ bulkSelect }
				onChange={ handleSelectChange }
				options={ optionsList }
			/>
		</StyledFlex>
		<TextareaControl
			className="jet-control-clear"
			value={ bulk }
			onChange={ ( val ) => {
				setBulk(toBulk( val ));
				replaceOptions( val );
			}}
			rows={ 16 }
		/>
		<Help>
			{ __(
				`You can specify a different value and value 
for the calculator field by separating them with a colon character`,
				'jet-form-builder',
			) }
			<br/>
			<br/>
			Book #1 : book_1 : 100
		</Help>
<<<<<<< HEAD
		<ModalFooterFill>
			<ToggleGroupControl
				className="jet-form-edit-modal__actions jfb-toggle-group-control"
				hideLabelFromVision={ true }
			>
				<Button
					ref={ refAdd }
					isPrimary
					onClick={ () => {
						setShowPopoverAdd( prev => !prev );
						setShowPopoverReplace( false );
					} }
				>
					{ __( 'Add to the options', 'jet-form-builder' ) }
				</Button>
				<Button
					ref={ refReplace }
					isSecondary
					style={ {
						margin: '0 0 0 10px',
					} }
					onClick={ () => {
						setShowPopoverReplace( prev => !prev );
						setShowPopoverAdd( false );
					} }
				>
					{ __(
						'Replace existing options with these',
						'jet-form-builder',
					) }
				</Button>
			</ToggleGroupControl>
		</ModalFooterFill>
		{ showPopoverAdd && (
			<PopoverStandard
				position={ 'top-start' }
				noArrow={ false }
				isAlternate
				{ ...popoverPropsAdd }
			>
				<span>{ __(
					'Are you sure you want to add new options?',
					'jet-form-builder',
				) }</span>
				<Flex justify="center" gap={ 1 }>
					<Button
						isLink
						onClick={ () => {
							addOptions();
							setModalContent( false );
						} }
					>
						{ __( 'Yes', 'jet-form-builder' ) }
					</Button>
					{ ' / ' }
					<Button
						isLink
						isDestructive
						onClick={ () => setShowPopoverAdd( false ) }
					>
						{ __( 'No', 'jet-form-builder' ) }
					</Button>
				</Flex>
			</PopoverStandard>
		) }
		{ showPopoverReplace && (
			<PopoverStandard
				position={ 'top-start' }
				noArrow={ false }
				isAlternate
				{ ...popoverPropsReplace }
			>

					<span>{ __(
						`Are you sure you want to replace the old options 
with new ones?`,
						'jet-form-builder',
					) }</span>
				<Flex justify="center" gap={ 1 }>
					<Button
						isLink
						onClick={ () => {
							replaceOptions();
							setModalContent( false );
						} }
					>
						{ __( 'Yes', 'jet-form-builder' ) }
					</Button>
					{ ' / ' }
					<Button
						isLink
						onClick={ () => setShowPopoverReplace( false ) }
						isDestructive
					>
						{ __( 'No', 'jet-form-builder' ) }
					</Button>
				</Flex>
			</PopoverStandard>
		) }
=======
>>>>>>> 17b76141
	</>;
}

export default BulkOptions;<|MERGE_RESOLUTION|>--- conflicted
+++ resolved
@@ -8,10 +8,6 @@
 import {
 	TextareaControl,
 	SelectControl,
-<<<<<<< HEAD
-	Button,
-=======
->>>>>>> 17b76141
 	Flex,
 } from '@wordpress/components';
 import { styled } from '@linaria/react';
@@ -25,20 +21,6 @@
     justify-content: flex-start !important;
 	padding: 0 0 13px 0;
 
-<<<<<<< HEAD
-let {
-	ToggleGroupControl,
-	__experimentalToggleGroupControl,
-} = wp.components;
-
-ToggleGroupControl = (
-	ToggleGroupControl || __experimentalToggleGroupControl
-);
-
-const {
-	      Fill: ModalFooterFill,
-      } = ActionModalFooterSlotFill;
-=======
 	.jet-form-edit-modal & {
 		.components-base-control__field  {
 			padding: 0;
@@ -47,7 +29,6 @@
 		}
 	}
 `;
->>>>>>> 17b76141
 
 function optionsToBulk( options ) {
 	if ( options?.length ) {
@@ -149,108 +130,6 @@
 			<br/>
 			Book #1 : book_1 : 100
 		</Help>
-<<<<<<< HEAD
-		<ModalFooterFill>
-			<ToggleGroupControl
-				className="jet-form-edit-modal__actions jfb-toggle-group-control"
-				hideLabelFromVision={ true }
-			>
-				<Button
-					ref={ refAdd }
-					isPrimary
-					onClick={ () => {
-						setShowPopoverAdd( prev => !prev );
-						setShowPopoverReplace( false );
-					} }
-				>
-					{ __( 'Add to the options', 'jet-form-builder' ) }
-				</Button>
-				<Button
-					ref={ refReplace }
-					isSecondary
-					style={ {
-						margin: '0 0 0 10px',
-					} }
-					onClick={ () => {
-						setShowPopoverReplace( prev => !prev );
-						setShowPopoverAdd( false );
-					} }
-				>
-					{ __(
-						'Replace existing options with these',
-						'jet-form-builder',
-					) }
-				</Button>
-			</ToggleGroupControl>
-		</ModalFooterFill>
-		{ showPopoverAdd && (
-			<PopoverStandard
-				position={ 'top-start' }
-				noArrow={ false }
-				isAlternate
-				{ ...popoverPropsAdd }
-			>
-				<span>{ __(
-					'Are you sure you want to add new options?',
-					'jet-form-builder',
-				) }</span>
-				<Flex justify="center" gap={ 1 }>
-					<Button
-						isLink
-						onClick={ () => {
-							addOptions();
-							setModalContent( false );
-						} }
-					>
-						{ __( 'Yes', 'jet-form-builder' ) }
-					</Button>
-					{ ' / ' }
-					<Button
-						isLink
-						isDestructive
-						onClick={ () => setShowPopoverAdd( false ) }
-					>
-						{ __( 'No', 'jet-form-builder' ) }
-					</Button>
-				</Flex>
-			</PopoverStandard>
-		) }
-		{ showPopoverReplace && (
-			<PopoverStandard
-				position={ 'top-start' }
-				noArrow={ false }
-				isAlternate
-				{ ...popoverPropsReplace }
-			>
-
-					<span>{ __(
-						`Are you sure you want to replace the old options 
-with new ones?`,
-						'jet-form-builder',
-					) }</span>
-				<Flex justify="center" gap={ 1 }>
-					<Button
-						isLink
-						onClick={ () => {
-							replaceOptions();
-							setModalContent( false );
-						} }
-					>
-						{ __( 'Yes', 'jet-form-builder' ) }
-					</Button>
-					{ ' / ' }
-					<Button
-						isLink
-						onClick={ () => setShowPopoverReplace( false ) }
-						isDestructive
-					>
-						{ __( 'No', 'jet-form-builder' ) }
-					</Button>
-				</Flex>
-			</PopoverStandard>
-		) }
-=======
->>>>>>> 17b76141
 	</>;
 }
 
