<?php


namespace JFB_Modules;

// If this file is called directly, abort.
if ( ! defined( 'WPINC' ) ) {
	die;
}

use Jet_Form_Builder\Blocks;
use JFB_Components\Module\Module_Controller_It;
use JFB_Components\Module\Module_Controller_Trait;
use Jet_Form_Builder\Gateways\Gateway_Manager;

class Modules_Controller implements Module_Controller_It {

	use Module_Controller_Trait;

	public function rep_instances(): array {
		// backward compatibility
		require_once jet_form_builder()->plugin_dir( 'modules/gateways/legacy/gateway-manager.php' );

		return array(
			// core required modules
			new Jobs\Module(),
			new Jet_Plugins\Module(),
			new Logger\Module(),
			new Dev\Module(),
			new Admin\Module(),
			new Post_Type\Module(),
			new Bulk_Options\Module(),
			new Block_Parsers\Module(),
			new Webhook\Module(),
			new Rest_Api\Module(),
			new Option_Query\Module(),
			new Blocks\Module(),
			new Security\Module(),
			new Rich_Content\Module(),
			// additional
<<<<<<< HEAD
=======
			new Shortcode\Module(),
>>>>>>> 40d224da
			new Option_Field\Module(),
			new Wp_Experiments\Module(),
			new Deprecated\Module(),
			new Jet_Style\Module(),
			new Switch_Page_On_Change\Module(),
			new Form_Record\Module(),
			new Advanced_Choices\Module(),
			new Captcha\Module(),
			new Gateway_Manager(),
			new Active_Campaign\Module(),
			new Verification\Module(),
			new Sanitize_Value\Module(),
			new Onboarding\Module(),
			new Html_Parser\Module(),
			new Ai\Module(),
			new Validation\Module(),
			new Wysiwyg\Module(),
			new Switcher\Module(),
		);
	}

}<|MERGE_RESOLUTION|>--- conflicted
+++ resolved
@@ -38,10 +38,7 @@
 			new Security\Module(),
 			new Rich_Content\Module(),
 			// additional
-<<<<<<< HEAD
-=======
 			new Shortcode\Module(),
->>>>>>> 40d224da
 			new Option_Field\Module(),
 			new Wp_Experiments\Module(),
 			new Deprecated\Module(),
